# This file is part of the Exact program
#
# Copyright (c) 2021 Jo Devriendt, KU Leuven
#
# Exact is distributed under the terms of the MIT License.
# You should have received a copy of the MIT License along with Exact.
# See the file LICENSE.

from setuptools import setup

setup(
    name='Exact',
<<<<<<< HEAD
    version = "0.3.2",
=======
    version = "0.3.3",
>>>>>>> 2cc67a13
    description='A Python interface to Exact',
    url='https://gitlab.com/JoD/exact',
    author='Jo Devriendt',
    license='MIT',
    packages=['exact'],
    package_dir={'exact': 'exact'},
    package_data={'exact': ['libExact.so','headers/*.hpp','headers/*/*.hpp']},
    install_requires=['cppyy'],

    classifiers=[
        'Development Status :: 1 - Planning',
        'License :: OSI Approved :: MIT License',
        'Operating System :: POSIX :: Linux',
        'Programming Language :: Python :: 3',
    ],
)<|MERGE_RESOLUTION|>--- conflicted
+++ resolved
@@ -10,11 +10,7 @@
 
 setup(
     name='Exact',
-<<<<<<< HEAD
-    version = "0.3.2",
-=======
     version = "0.3.3",
->>>>>>> 2cc67a13
     description='A Python interface to Exact',
     url='https://gitlab.com/JoD/exact',
     author='Jo Devriendt',
