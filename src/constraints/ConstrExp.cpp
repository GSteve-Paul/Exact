--- conflicted
+++ resolved
@@ -1008,18 +1008,12 @@
     if (degree % d <= 1) {
       ++global.stats.NDIVWEAKEN;
       divideRoundUp(d);
-<<<<<<< HEAD
-    } else {
-      ++global.stats.NMIRWEAKEN;
-      applyMIRalt(d); 
-=======
       ++global.stats.NDIVWEAKEN;
       // std::cout << "after divideRoundUp: " << *this << std::endl;
     } else {
       ++global.stats.NMIRWEAKEN;
       applyMIRalt(d);
       // std::cout << "after applyMIR: " << *this << std::endl;
->>>>>>> 877df59e
     }
     copy->saturate(true, true);
     saturate(true, true);
