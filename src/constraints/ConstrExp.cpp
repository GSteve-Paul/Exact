--- conflicted
+++ resolved
@@ -556,7 +556,7 @@
 template <typename SMALL, typename LARGE>
 void ConstrExp<SMALL, LARGE>::removeUnitsAndZeroes(const IntMap<int>& level, const std::vector<int>& pos) {
   if (global.logger.isActive()) {
-    for (Var v : vars) { 
+    for (Var v : vars) {
       Lit l = getLit(v);
       if (l != 0) {
         if (isUnit(level, l)) {
@@ -865,7 +865,7 @@
   assert(d > 0);
   if (d == 1) return;
   for (Var v : vars) {
-    weaken(v); // full weakening
+    weaken(-static_cast<SMALL>(coefs[v] % d), v);
     assert(coefs[v] % d == 0);
     coefs[v] = static_cast<SMALL>(coefs[v] / d);
   }
@@ -883,6 +883,7 @@
     saturate(false, false);
     removeZeroes();
   } else {
+    // weakenSuperfluous(div, false, []([[maybe_unused]] Var v) { return true; });
     weakenSuperfluousDouble(div, false, []([[maybe_unused]] Var v) { return true; });
     removeZeroes();
     divideRoundUp(div);
@@ -899,12 +900,9 @@
   assert(isSortedInDecreasingCoefOrder());
   assert(div > 0);
   if (div == 1) return;
-<<<<<<< HEAD
-  weakenNonDivisible(toWeaken, div);
-  weakenSuperfluousDouble(div, true, toWeakenSuperfluous);
-=======
   weakenNonDivisible(div, level);
-  weakenSuperfluous(div);
+  // weakenSuperfluous(div);
+  weakenSuperfluousDouble(div, true, []([[maybe_unused]] Var v) { return true; });
   repairOrder();
   while (!vars.empty() && coefs[vars.back()] == 0) {
     popLast();
@@ -929,8 +927,8 @@
   assert(div > 0);
   if (div == 1) return;
   weakenNonDivisibleCanceling(div, level, mult, confl);
-  weakenSuperfluousCanceling(div, pos);
->>>>>>> 0392d143
+  // weakenSuperfluousCanceling(div, pos);
+  weakenSuperfluousDouble(div, true, [&](Var v) { return pos[v] != INF; });
   repairOrder();
   while (!vars.empty() && coefs[vars.back()] == 0) {
     popLast();
@@ -954,7 +952,7 @@
   if (div == 1) return;
   for (Var v : vars) {
     if (coefs[v] % div != 0 && toWeaken(getLit(v))) {
-      weaken(v); // full weakening
+      weaken(-static_cast<SMALL>(coefs[v] % div), v);
     }
   }
 }
@@ -1013,7 +1011,7 @@
   assert(div > 1);
   assert(!isTautology());
   [[maybe_unused]] LARGE quot = aux::ceildiv(degree, div);
-  LARGE rem = (degree - 1) % div; 
+  LARGE rem = (degree - 1) % div;
   if (!sorted) {                                             // extra iteration to weaken literals fully
     for (int i = vars.size() - 1; i >= 0 && rem > 0; --i) {  // going back to front in case the coefficients are sorted
       Var v = vars[i];
@@ -1028,7 +1026,7 @@
   for (int i = vars.size() - 1; i >= 0 && rem > 0; --i) {  // going back to front in case the coefficients are sorted
     Var v = vars[i];
     if (!toWeaken(v) || coefs[v] == 0 || saturatedVar(v)) continue;
-    SMALL r = static_cast<SMALL>(static_cast<LARGE>(aux::abs(coefs[v])) % div); // same partial weakening as above
+    SMALL r = static_cast<SMALL>(static_cast<LARGE>(aux::abs(coefs[v])) % div);  // same partial weakening as above
     if (r <= rem) {
       rem -= r;
       weaken(coefs[v] < 0 ? r : -r, v);
@@ -1038,31 +1036,6 @@
 }
 
 template <typename SMALL, typename LARGE>
-<<<<<<< HEAD
-void ConstrExp<SMALL, LARGE>::weakenSuperfluousSweeping(const LARGE& div, bool sorted, const aux::predicate<Var>& toWeaken) {
-  assert(div > 1);
-  assert(!isTautology());
-  [[maybe_unused]] LARGE quot = aux::ceildiv(degree, div);
-  LARGE rem = (degree - 1) % div; 
-
-  // TODO: store the remainders so they can just be looked up
-  int shift = 1;
-  if (shift == 0) shift = 1;
-  int j = shift;
-  while (j <= rem)
-  {
-    for (int i = vars.size() - 1; i >= 0 && rem > 0; --i) {  // going back to front in case the coefficients are sorted
-      Var v = vars[i];
-      if (!toWeaken(v) || coefs[v] == 0 || saturatedVar(v)) continue;
-      SMALL r = static_cast<SMALL>(static_cast<LARGE>(aux::abs(coefs[v])) % div); // same partial weakening as above
-      if (r <= rem && r <= j) {
-        rem -= r;
-        weaken(coefs[v] < 0 ? r : -r, v);
-        if (rem < j) break;
-      }
-    }
-    j += shift;
-=======
 void ConstrExp<SMALL, LARGE>::weakenSuperfluous(const LARGE& div) {
   assert(div > 1);
   assert(!isTautology());
@@ -1076,35 +1049,11 @@
       rem -= r;
       weaken(coefs[v] < 0 ? r : -r, v);
     }
->>>>>>> 0392d143
   }
   assert(quot == aux::ceildiv(degree, div));
 }
 
 template <typename SMALL, typename LARGE>
-<<<<<<< HEAD
-void ConstrExp<SMALL, LARGE>::weakenSuperfluousDouble(const LARGE& div, bool sorted, const aux::predicate<Var>& toWeaken) {
-  // CeArb copy = global.cePools.takeArb();
-  CePtr<SMALL, LARGE> copy = global.cePools.take<SMALL,LARGE>(); 
-  copyTo(copy);
-  copy->weakenSuperfluous(div, sorted, toWeaken);
-  weakenSuperfluousSweeping(div, sorted, toWeaken);
-
-  double non_sweeping_strength = copy->getStrength();
-  double sweeping_strength = getStrength();
-
-  global.stats.SWEEPINGSTRENGHTSUM += sweeping_strength;
-  global.stats.NONSWEEPINGSTRENGTHSUM += non_sweeping_strength;
-
-  if (sweeping_strength > non_sweeping_strength) {
-    ++global.stats.NSWEEPINGSTRONGER;
-  } else if (sweeping_strength < non_sweeping_strength) {
-    ++global.stats.NSWEEPINGWEAKER;
-  } else {
-    ++global.stats.NSWEEPINGEQUAL;
-  }
-
-=======
 void ConstrExp<SMALL, LARGE>::weakenSuperfluousCanceling(const LARGE& div, const std::vector<int>& pos) {
   assert(div > 1);
   assert(!isTautology());
@@ -1120,7 +1069,58 @@
     }
   }
   assert(quot == aux::ceildiv(degree, div));
->>>>>>> 0392d143
+}
+
+template <typename SMALL, typename LARGE>
+void ConstrExp<SMALL, LARGE>::weakenSuperfluousSweeping(const LARGE& div, bool sorted,
+                                                        const aux::predicate<Var>& toWeaken) {
+  assert(div > 1);
+  assert(!isTautology());
+  [[maybe_unused]] LARGE quot = aux::ceildiv(degree, div);
+  LARGE rem = (degree - 1) % div;
+
+  // TODO: store the remainders so they can just be looked up
+  int shift = 1;
+  if (shift == 0) shift = 1;
+  int j = shift;
+  while (j <= rem) {
+    for (int i = vars.size() - 1; i >= 0 && rem > 0; --i) {  // going back to front in case the coefficients are sorted
+      Var v = vars[i];
+      if (!toWeaken(v) || coefs[v] == 0 || saturatedVar(v)) continue;
+      SMALL r = static_cast<SMALL>(static_cast<LARGE>(aux::abs(coefs[v])) % div);  // same partial weakening as above
+      if (r <= rem && r <= j) {
+        rem -= r;
+        weaken(coefs[v] < 0 ? r : -r, v);
+        if (rem < j) break;
+      }
+    }
+    j += shift;
+  }
+  assert(quot == aux::ceildiv(degree, div));
+}
+
+template <typename SMALL, typename LARGE>
+void ConstrExp<SMALL, LARGE>::weakenSuperfluousDouble(const LARGE& div, bool sorted,
+                                                      const aux::predicate<Var>& toWeaken) {
+  // CeArb copy = global.cePools.takeArb();
+  CePtr<SMALL, LARGE> copy = global.cePools.take<SMALL, LARGE>();
+  copyTo(copy);
+  copy->weakenSuperfluousSweeping(div, sorted, toWeaken);
+  weakenSuperfluous(div, sorted, toWeaken);
+
+  double non_sweeping_strength = copy->getStrength();
+  double sweeping_strength = getStrength();
+
+  global.stats.SWEEPINGSTRENGHTSUM += sweeping_strength;
+  global.stats.NONSWEEPINGSTRENGTHSUM += non_sweeping_strength;
+
+  if (sweeping_strength > non_sweeping_strength) {
+    ++global.stats.NSWEEPINGSTRONGER;
+  } else if (sweeping_strength < non_sweeping_strength) {
+    ++global.stats.NSWEEPINGWEAKER;
+  } else {
+    ++global.stats.NSWEEPINGEQUAL;
+  }
 }
 
 template <typename SMALL, typename LARGE>
