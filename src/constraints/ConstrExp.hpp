/**********************************************************************
This file is part of Exact.

Copyright (c) 2022-2023 Jo Devriendt, Nonfiction Software

Exact is free software: you can redistribute it and/or modify it under
the terms of the GNU Affero General Public License version 3 as
published by the Free Software Foundation.

Exact is distributed in the hope that it will be useful, but WITHOUT
ANY WARRANTY; without even the implied warranty of MERCHANTABILITY or
FITNESS FOR A PARTICULAR PURPOSE. See the GNU Affero General Public
License version 3 for more details.

You should have received a copy of the GNU Affero General Public
License version 3 along with Exact. See the file used_licenses/COPYING
or run with the flag --license=AGPLv3. If not, see
<https://www.gnu.org/licenses/>.
**********************************************************************/

/**********************************************************************
This file is part of the Exact program

Copyright (c) 2021 Jo Devriendt, KU Leuven

Exact is distributed under the terms of the MIT License.
You should have received a copy of the MIT License along with Exact.
See the file LICENSE or run with the flag --license=MIT.
**********************************************************************/

/**********************************************************************
Copyright (c) 2014-2020, Jan Elffers
Copyright (c) 2019-2021, Jo Devriendt
Copyright (c) 2020-2021, Stephan Gocht
Copyright (c) 2014-2021, Jakob Nordström

Parts of the code were copied or adapted from MiniSat.

MiniSat -- Copyright (c) 2003-2006, Niklas Een, Niklas Sorensson
           Copyright (c) 2007-2010  Niklas Sorensson

Permission is hereby granted, free of charge, to any person obtaining a
copy of this software and associated documentation files (the
"Software"), to deal in the Software without restriction, including
without limitation the rights to use, copy, modify, merge, publish,
distribute, sublicense, and/or sell copies of the Software, and to
permit persons to whom the Software is furnished to do so, subject to
the following conditions:

The above copyright notice and this permission notice shall be included
in all copies or substantial portions of the Software.

THE SOFTWARE IS PROVIDED "AS IS", WITHOUT WARRANTY OF ANY KIND, EXPRESS
OR IMPLIED, INCLUDING BUT NOT LIMITED TO THE WARRANTIES OF
MERCHANTABILITY, FITNESS FOR A PARTICULAR PURPOSE AND
NONINFRINGEMENT. IN NO EVENT SHALL THE AUTHORS OR COPYRIGHT HOLDERS BE
LIABLE FOR ANY CLAIM, DAMAGES OR OTHER LIABILITY, WHETHER IN AN ACTION
OF CONTRACT, TORT OR OTHERWISE, ARISING FROM, OUT OF OR IN CONNECTION
WITH THE SOFTWARE OR THE USE OR OTHER DEALINGS IN THE SOFTWARE.
**********************************************************************/

#pragma once

#include <memory>
#include <sstream>
#include "../Global.hpp"
#include "../datastructures/SolverStructs.hpp"
#include "../typedefs.hpp"
#include "ConstrExpPools.hpp"
#include "ConstrSimple.hpp"

namespace xct {

enum class AssertionStatus { NONASSERTING, ASSERTING, FALSIFIED };

struct ConstraintAllocator;
class Solver;
class Heuristic;
class Equalities;
class Implications;
struct IntSet;

struct ConstrExpSuper {
  // protected:
  // for some reason (templates?) copyTo_ cannot acces external vars and indexes if protected
  std::vector<Var> vars;   // variables in the constraint
  std::vector<int> index;  // maps variables to their index in vars, -1 implies the variable has coefficient 0

 public:
  Global& global;
  Origin orig;
  std::stringstream proofBuffer;

  void resetBuffer(ID proofID);
  void resetBuffer(const std::string& line);

  int nVars() const { return vars.size(); }
  int nNonZeroVars() const;
  const std::vector<Var>& getVars() const { return vars; }
  bool used(Var v) const { return index[v] >= 0; }
  void reverseOrder();

  void weakenLast();
  void popLast();

  bool hasNoUnits(const IntMap<int>& level) const;
  bool isUnitConstraint() const;
  // NOTE: only equivalence preserving operations over the Bools!
  void postProcess(const IntMap<int>& level, const std::vector<int>& pos, const Heuristic& heur, bool sortFirst,
                   Stats& stats);
  void strongPostProcess(Solver& solver);

  ConstrExpSuper(Global& g);
  virtual ~ConstrExpSuper() = default;

  virtual void copyTo(const Ce32& ce) const = 0;
  virtual void copyTo(const Ce64& ce) const = 0;
  virtual void copyTo(const Ce96& ce) const = 0;
  virtual void copyTo(const Ce128& ce) const = 0;
  virtual void copyTo(const CeArb& ce) const = 0;

  virtual CeSuper clone(ConstrExpPools& ce) const = 0;
  virtual CRef toConstr(ConstraintAllocator& ca, bool locked, ID id) const = 0;
  virtual std::unique_ptr<ConstrSimpleSuper> toSimple() const = 0;

  virtual void resize(size_t s) = 0;
  virtual bool isReset() const = 0;
  virtual void reset(bool partial) = 0;

  virtual double getStrength() const = 0;

  virtual Lit getLit(Var) const = 0;
  virtual bool hasLit(Lit l) const = 0;
  virtual bool hasVar(Var v) const = 0;
  virtual bool saturatedLit(Lit l) const = 0;
  virtual bool saturatedVar(Var v) const = 0;

  virtual void weaken(Var v) = 0;
  virtual void weaken(const aux::predicate<Lit>& toWeaken) = 0;

  virtual bool hasNegativeSlack(const IntMap<int>& level) const = 0;
  virtual bool isTautology() const = 0;
  virtual bool isInconsistency() const = 0;
  virtual bool isSatisfied(const std::vector<Lit>& assignment) const = 0;
  virtual unsigned int getLBD(const IntMap<int>& level) const = 0;

  virtual void removeUnitsAndZeroes(const IntMap<int>& level, const std::vector<int>& pos) = 0;
  virtual void removeZeroes() = 0;
  virtual bool hasNoZeroes() const = 0;
  virtual void removeEqualities(Equalities& equalities, bool saturate) = 0;
  virtual void selfSubsumeImplications(const Implications& implications) = 0;

  virtual void saturate(const std::vector<Var>& vs, bool check, bool sorted) = 0;
  virtual void saturate(bool check, bool sorted) = 0;
  virtual bool isSaturated() const = 0;
  virtual bool isSaturated(const aux::predicate<Lit>& toWeaken) const = 0;
  virtual void getSaturatedLits(IntSet& out) const = 0;
  virtual void saturateAndFixOverflow(const IntMap<int>& level, int bitOverflow, int bitReduce, Lit asserting) = 0;
  virtual void saturateAndFixOverflowRational() = 0;
  virtual bool fitsInDouble() const = 0;
  virtual bool largestCoefFitsIn(int bits) const = 0;

  virtual bool divideByGCD() = 0;
  virtual bool divideTo(double limit, const aux::predicate<Lit>& toWeaken) = 0;
  virtual AssertionStatus isAssertingBefore(const IntMap<int>& level, int lvl) const = 0;
  virtual std::pair<int, bool> getAssertionStatus(const IntMap<int>& level, const std::vector<int>& pos,
                                                  std::vector<Lit>& litsByPos) const = 0;
  virtual void heuristicWeakening(const IntMap<int>& level, const std::vector<int>& pos) = 0;

  virtual bool simplifyToCardinality(bool equivalencePreserving, int cardDegree) = 0;
  virtual bool isCardinality() const = 0;
  virtual int getCardinalityDegree() const = 0;
  virtual int getMaxStrengthCardinalityDegree(std::vector<int>& cardPoints) const = 0;
  virtual void getCardinalityPoints(std::vector<int>& cardPoints) const = 0;
  virtual int getCardinalityDegreeWithZeroes() = 0;
  virtual void simplifyToClause() = 0;
  virtual bool isClause() const = 0;
  virtual void simplifyToUnit(const IntMap<int>& level, const std::vector<int>& pos, Var v_unit) = 0;

  virtual bool isSortedInDecreasingCoefOrder() const = 0;
  virtual void sortInDecreasingCoefOrder(const std::function<bool(Var, Var)>& tiebreaker) = 0;
  virtual void sortWithCoefTiebreaker(const std::function<int(Var, Var)>& comp) = 0;

  virtual void toStreamAsOPBlhs(std::ostream& o, bool withConstant) const = 0;
  virtual void toStreamAsOPB(std::ostream& o) const = 0;
  virtual void toStreamWithAssignment(std::ostream& o, const IntMap<int>& level, const std::vector<int>& pos) const = 0;
  virtual void toStreamPure(std::ostream& o) const = 0;

  virtual int resolveWith(const Lit* data, unsigned int size, unsigned int deg, ID id, Lit l, const IntMap<int>& level,
                          const std::vector<int>& pos, IntSet& actSet) = 0;
  virtual int resolveWith(const Term32* terms, unsigned int size, const long long& degr, ID id, Origin o, Lit l,
                          const IntMap<int>& level, const std::vector<int>& pos, IntSet& actSet) = 0;
  virtual int resolveWith(const Term64* terms, unsigned int size, const int128& degr, ID id, Origin o, Lit l,
                          const IntMap<int>& level, const std::vector<int>& pos, IntSet& actSet) = 0;
  virtual int resolveWith(const Term128* terms, unsigned int size, const int128& degr, ID id, Origin o, Lit l,
                          const IntMap<int>& level, const std::vector<int>& pos, IntSet& actSet) = 0;
  virtual int resolveWith(const Term128* terms, unsigned int size, const int256& degr, ID id, Origin o, Lit l,
                          const IntMap<int>& level, const std::vector<int>& pos, IntSet& actSet) = 0;
  virtual int resolveWith(const TermArb* terms, unsigned int size, const bigint& degr, ID id, Origin o, Lit l,
                          const IntMap<int>& level, const std::vector<int>& pos, IntSet& actSet) = 0;
  virtual int subsumeWith(const Lit* data, unsigned int size, unsigned int deg, ID id, Lit l, const IntMap<int>& level,
                          const std::vector<int>& pos, IntSet& saturatedLits) = 0;
  virtual int subsumeWith(const Term32* terms, unsigned int size, const long long& degr, ID id, Lit l,
                          const IntMap<int>& level, const std::vector<int>& pos, IntSet& saturatedLits) = 0;
  virtual int subsumeWith(const Term64* terms, unsigned int size, const int128& degr, ID id, Lit l,
                          const IntMap<int>& level, const std::vector<int>& pos, IntSet& saturatedLits) = 0;
  virtual int subsumeWith(const Term128* terms, unsigned int size, const int128& degr, ID id, Lit l,
                          const IntMap<int>& level, const std::vector<int>& pos, IntSet& saturatedLits) = 0;
  virtual int subsumeWith(const Term128* terms, unsigned int size, const int256& degr, ID id, Lit l,
                          const IntMap<int>& level, const std::vector<int>& pos, IntSet& saturatedLits) = 0;
  virtual int subsumeWith(const TermArb* terms, unsigned int size, const bigint& degr, ID id, Lit l,
                          const IntMap<int>& level, const std::vector<int>& pos, IntSet& saturatedLits) = 0;
};
std::ostream& operator<<(std::ostream& o, const ConstrExpSuper& ce);
std::ostream& operator<<(std::ostream& o, const CeSuper& ce);

template <typename SMALL, typename LARGE>  // LARGE should be able to fit the sum of 2^32 SMALLs
struct ConstrExp final : public ConstrExpSuper {
 public:
  LARGE degree = 0;
  LARGE rhs = 0;
  std::vector<SMALL> coefs;  // maps variables to coefficients

 private:
  void add(Var v, SMALL c, bool removeZeroes = false);
  void remove(Var v);  // NOTE: modifies order of variables
  bool increasesSlack(const IntMap<int>& level, Var v) const;
  LARGE calcDegree() const;
  LARGE calcRhs() const;
  bool testConstraint() const;
  bool falsified(const IntMap<int>& level, Var v) const;

 public:
  explicit ConstrExp(Global& g);

  void copyTo(const Ce32& ce) const;
  void copyTo(const Ce64& ce) const;
  void copyTo(const Ce96& ce) const;
  void copyTo(const Ce128& ce) const;
  void copyTo(const CeArb& ce) const;

  CeSuper clone(ConstrExpPools& ce) const;
  CRef toConstr(ConstraintAllocator& ca, bool locked, ID id) const;
  std::unique_ptr<ConstrSimpleSuper> toSimple() const;

  void resize(size_t s);
  bool isReset() const;
  void reset(bool partial);

  double getStrength() const;
  LARGE getRhs() const;
  LARGE getDegree() const;
  SMALL getCoef(Lit l) const;
  SMALL absCoef(Var v) const;
  SMALL nthCoef(int i) const;
  SMALL getLargestCoef(const std::vector<Var>& vs) const;
  SMALL getLargestCoef() const;
  SMALL getSmallestCoef() const;
  LARGE getCutoffVal() const;
  Lit getLit(Var v) const;
  bool hasLit(Lit l) const;
  bool hasVar(Var v) const;
  bool saturatedLit(Lit l) const;
  bool saturatedVar(Var v) const;

  void addRhs(const LARGE& r);
  void addLhs(const SMALL& cf, Lit l);  // TODO: Term?
  void weaken(const SMALL& m, Var v);
  void weaken(Var v);
  void weaken(const aux::predicate<Lit>& toWeaken);

  LARGE getSlack(const IntMap<int>& level) const;
  bool hasNegativeSlack(const IntMap<int>& level) const;
  bool isTautology() const;
  bool isInconsistency() const;
  bool isSatisfied(const std::vector<Lit>& assignment) const;
  unsigned int getLBD(const IntMap<int>& level) const;

  // @post: preserves order of vars
  void removeUnitsAndZeroes(const IntMap<int>& level, const std::vector<int>& pos);
  // @post: mutates order of vars
  void removeZeroes();
  bool hasNoZeroes() const;
  // @post: preserves order of vars and saturates, but may change coefficients, so sorting property is removed
  void removeEqualities(Equalities& equalities, bool saturate);
  // @post: preserves order of vars and saturates
  void selfSubsumeImplications(const Implications& implications);

  // @post: preserves order of vars
  void saturate(const std::vector<Var>& vs, bool check, bool sorted);
  void saturate(Var v);
  void saturate(bool check, bool sorted);
  bool isSaturated() const;
  bool isSaturated(const aux::predicate<Lit>& toWeaken) const;
  void getSaturatedLits(IntSet& out) const;
  /*
   * Fixes overflow
   * @pre @post: hasNoZeroes()
   * @pre @post: isSaturated()
   * @post: nothing else if bitOverflow == 0
   * @post: the largest coefficient is less than 2^bitOverflow
   * @post: the degree and rhs are less than 2^bitOverflow * INF
   * @post: if overflow happened, all division until 2^bitReduce happened
   * @post: the constraint remains conflicting or propagating on asserting
   */
  void fixOverflow(const IntMap<int>& level, int bitOverflow, int bitReduce, const SMALL& largestCoef, Lit asserting);
  void saturateAndFixOverflow(const IntMap<int>& level, int bitOverflow, int bitReduce, Lit asserting);
  /*
   * Fixes overflow for rationals
   * @post: saturated
   * @post: none of the coefficients, degree, or rhs exceed INFLPINT
   */
  void saturateAndFixOverflowRational();
  bool fitsInDouble() const;
  bool largestCoefFitsIn(int bits) const;

  template <typename S, typename L>
  void addUp(const CePtr<S, L>& c, const SMALL& cmult = 1) {
    global.stats.NADDEDLITERALS += c->nVars();
    assert(cmult >= 1);
    if (global.logger.isActive()) Logger::proofMult(proofBuffer << c->proofBuffer.rdbuf(), cmult) << "+ ";
    rhs += static_cast<LARGE>(cmult) * static_cast<LARGE>(c->rhs);
    degree += static_cast<LARGE>(cmult) * static_cast<LARGE>(c->degree);
    for (Var v : c->vars) {
      assert(v < (Var)coefs.size());
      assert(v > 0);
      SMALL val = cmult * static_cast<SMALL>(c->coefs[v]);
      add(v, val, true);
    }
  }

  void invert();
  void multiply(const SMALL& m);
  void divideRoundUp(const LARGE& d);
  void divideRoundDown(const LARGE& d);
  void weakenDivideRound(const LARGE& div, const aux::predicate<Lit>& toWeaken);
  void weakenDivideRoundOrdered(const LARGE& div, const IntMap<int>& level);
  void weakenDivideRoundOrderedCanceling(const LARGE& div, const IntMap<int>& level, const std::vector<int>& pos,
                                         const SMALL& mult, const ConstrExp<SMALL, LARGE>& confl);
  void weakenNonDivisible(const aux::predicate<Lit>& toWeaken, const LARGE& div);
  void weakenNonDivisible(const LARGE& div, const IntMap<int>& level);
  void weakenNonDivisibleCanceling(const LARGE& div, const IntMap<int>& level, const SMALL& mult,
                                   const ConstrExp<SMALL, LARGE>& confl);
  void repairOrder();
  void weakenSuperfluous(const LARGE& div, bool sorted, const aux::predicate<Var>& toWeaken);
<<<<<<< HEAD
  void weakenSuperfluousSweeping(const LARGE& div, bool sorted, const aux::predicate<Lit>& toWeaken);
  void weakenSuperfluousDouble(const LARGE& div, bool sorted, const aux::predicate<Lit>& toWeaken); 
=======
  void weakenSuperfluous(const LARGE& div);
  void weakenSuperfluousCanceling(const LARGE& div, const std::vector<int>& pos);
>>>>>>> 0392d143
  void applyMIR(const LARGE& d, const std::function<Lit(Var)>& toLit);

  bool divideByGCD();
  bool divideTo(double limit, const aux::predicate<Lit>& toWeaken);
  AssertionStatus isAssertingBefore(const IntMap<int>& level, int lvl) const;
  // @return: latest decision level that does not make the constraint inconsistent
  // @return: whether or not the constraint is asserting at that level
  std::pair<int, bool> getAssertionStatus(const IntMap<int>& level, const std::vector<int>& pos,
                                          std::vector<Lit>& litsByPos) const;
  // @post: preserves order after removeZeroes()
  void weakenNonImplied(const IntMap<int>& level, const LARGE& slack);
  // @post: preserves order after removeZeroes()
  bool weakenNonImplying(const IntMap<int>& level, const SMALL& propCoef, const LARGE& slack);
  // @post: preserves order after removeZeroes()
  void heuristicWeakening(const IntMap<int>& level, const std::vector<int>& pos);

  // @post: preserves order
  template <typename T>
  void weakenSmalls(const T& limit) {
    for (Var v : vars) {
      if (aux::abs(coefs[v]) < limit) {
        weaken(v);
      }
    }
    saturate(true, false);
  }

  LARGE absCoeffSum() const;

  // @post: preserves order of vars
  bool simplifyToCardinality(bool equivalencePreserving, int cardDegree);
  bool isCardinality() const;
  int getCardinalityDegree() const;
  int getMaxStrengthCardinalityDegree(std::vector<int>& cardPoints) const;
  void getCardinalityPoints(std::vector<int>& cardPoints) const;
  int getCardinalityDegreeWithZeroes();
  void simplifyToClause();
  bool isClause() const;
  void simplifyToUnit(const IntMap<int>& level, const std::vector<int>& pos, Var v_unit);

  bool isSortedInDecreasingCoefOrder() const;
  void sortInDecreasingCoefOrder(const std::function<bool(Var, Var)>& tiebreaker);
  void sortWithCoefTiebreaker(const std::function<int(Var, Var)>& comp);

  void toStreamAsOPBlhs(std::ostream& o, bool withConstant) const;
  void toStreamAsOPB(std::ostream& o) const;
  void toStreamWithAssignment(std::ostream& o, const IntMap<int>& level, const std::vector<int>& pos) const;
  void toStreamPure(std::ostream& o) const;

  int resolveWith(const Lit* data, unsigned int size, unsigned int deg, ID id, Lit l, const IntMap<int>& level,
                  const std::vector<int>& pos, IntSet& actSet);
  int resolveWith(const Term32* terms, unsigned int size, const long long& degr, ID id, Origin o, Lit l,
                  const IntMap<int>& level, const std::vector<int>& pos, IntSet& actSet);
  int resolveWith(const Term64* terms, unsigned int size, const int128& degr, ID id, Origin o, Lit l,
                  const IntMap<int>& level, const std::vector<int>& pos, IntSet& actSet);
  int resolveWith(const Term128* terms, unsigned int size, const int128& degr, ID id, Origin o, Lit l,
                  const IntMap<int>& level, const std::vector<int>& pos, IntSet& actSet);
  int resolveWith(const Term128* terms, unsigned int size, const int256& degr, ID id, Origin o, Lit l,
                  const IntMap<int>& level, const std::vector<int>& pos, IntSet& actSet);
  int resolveWith(const TermArb* terms, unsigned int size, const bigint& degr, ID id, Origin o, Lit l,
                  const IntMap<int>& level, const std::vector<int>& pos, IntSet& actSet);
  int subsumeWith(const Lit* data, unsigned int size, unsigned int deg, ID id, Lit l, const IntMap<int>& level,
                  const std::vector<int>& pos, IntSet& saturatedLits);
  int subsumeWith(const Term32* terms, unsigned int size, const long long& degr, ID id, Lit l, const IntMap<int>& level,
                  const std::vector<int>& pos, IntSet& saturatedLits);
  int subsumeWith(const Term64* terms, unsigned int size, const int128& degr, ID id, Lit l, const IntMap<int>& level,
                  const std::vector<int>& pos, IntSet& saturatedLits);
  int subsumeWith(const Term128* terms, unsigned int size, const int128& degr, ID id, Lit l, const IntMap<int>& level,
                  const std::vector<int>& pos, IntSet& saturatedLits);
  int subsumeWith(const Term128* terms, unsigned int size, const int256& degr, ID id, Lit l, const IntMap<int>& level,
                  const std::vector<int>& pos, IntSet& saturatedLits);
  int subsumeWith(const TermArb* terms, unsigned int size, const bigint& degr, ID id, Lit l, const IntMap<int>& level,
                  const std::vector<int>& pos, IntSet& saturatedLits);

 private:
  template <typename CF, typename DG>
  void initFixOverflow(const Term<CF>* terms, unsigned int size, const DG& degr, ID id, Origin o,
                       const IntMap<int>& level, const std::vector<int>& pos, Lit asserting) {
    orig = o;
    assert(size > 0);
    DG div = 1;
    int bitOverflow = global.options.bitsOverflow.get();
    int bitReduce = global.options.bitsReduced.get();
    if (bitOverflow > 0) {
      DG _rhs = degr;
      for (unsigned int i = 0; i < size; ++i) {
        _rhs -= terms[i].l < 0 ? aux::abs(terms[i].c) : 0;
      }
      DG maxVal =
          std::max<DG>(aux::abs(terms[0].c), std::max<DG>(degr, aux::abs(_rhs)) / INF);  // largest coef in front
      if (maxVal > 0 && (int)aux::msb(maxVal) >= bitOverflow) {
        div = aux::ceildiv<DG>(maxVal, aux::powtwo<DG>(bitReduce) - 1);
      }
    }
    if (div == 1) {
      for (unsigned int i = 0; i < size; ++i) {
        assert(bitOverflow == 0 || (int)aux::msb(aux::ceildiv<DG>(aux::abs(terms[i].c), div)) < bitOverflow);
        addLhs(static_cast<SMALL>(aux::abs(terms[i].c)), terms[i].l);
      }
      addRhs(static_cast<LARGE>(degr));
    } else {
      assert(div > 1);
      DG weakenedDegree = degr;
      for (unsigned int i = 0; i < size; ++i) {
        Lit l = terms[i].l;
        CF cf = aux::abs(terms[i].c);
        if (!isFalse(level, l) && l != asserting) {
          addLhs(static_cast<SMALL>(cf / div), l);  // partial weakening
          weakenedDegree -= cf % div;
        } else {
          assert((int)aux::msb(aux::ceildiv<DG>(cf, div)) < bitOverflow);
          addLhs(static_cast<SMALL>(aux::ceildiv<DG>(cf, div)), l);
        }
      }
      addRhs(static_cast<LARGE>(aux::ceildiv<DG>(weakenedDegree, div)));
    }
    if (global.logger.isActive()) {
      resetBuffer(id);
      if (div > 1) {
        for (unsigned int i = 0; i < size; ++i) {
          Lit l = terms[i].l;
          if (!isFalse(level, l) && l != asserting && aux::abs(terms[i].c) % div != 0) {
            Logger::proofWeaken(proofBuffer, l, -(aux::abs(terms[i].c) % div));
          }
        }
        Logger::proofDiv(proofBuffer, div);
      }
    }
    repairOrder();
    removeUnitsAndZeroes(level, pos);
    saturate(true, true);
  }

  template <typename CF, typename DG>
  int genericResolve(const Term<CF>* terms, unsigned int size, const DG& degr, ID id, Origin o, Lit asserting,
                     const IntMap<int>& level, const std::vector<int>& pos, IntSet& actSet) {
    // "this" is the conflict constraint.
    // The terms, degree, and other information from the reason constraint are in the arguments.
    assert(getCoef(-asserting) > 0);
    assert(hasNoZeroes());

    // take an empty reason CE
    CePtr<SMALL, LARGE> reason = global.cePools.take<SMALL, LARGE>();
    // add its data
    reason->initFixOverflow(terms, size, degr, id, o, level, pos, asserting);
    // asserting literal has positive coefficient in reason
    assert(reason->getCoef(asserting) > 0);
    assert(reason->getCoef(asserting) > reason->getSlack(level));

    // negation of asserting literal has positive coefficient in conflict
    const SMALL conflCoef = getCoef(-asserting);
    assert(conflCoef > 0);
    if (reason->getCoef(asserting) == 1) {  // just multiply, nothing else matters as slack is =< 0
      reason->multiply(conflCoef);
      assert(reason->getSlack(level) <= 0);
    } else {
      if (global.options.multBeforeDiv) {
        reason->multiply(conflCoef);
      }
      const SMALL reasonCoef = reason->getCoef(asserting);
      assert(reasonCoef > 0);
      if (global.options.division.is("rto")) {
        reason->weakenDivideRoundOrdered(reasonCoef, level);
        reason->multiply(conflCoef);
        assert(reason->getSlack(level) <= 0);
      } else {
        const LARGE reasonSlack = reason->getSlack(level);
        if (global.options.division.is("slack+1") && reasonSlack > 0 && reasonCoef / (reasonSlack + 1) < conflCoef) {
          reason->weakenDivideRoundOrdered(reasonSlack + 1, level);
          reason->multiply(aux::ceildiv(conflCoef, reason->getCoef(asserting)));
          assert(reason->getSlack(level) <= 0);
        } else {
          assert(global.options.division.is("mindiv") || reasonSlack <= 0 ||
                 reasonCoef / (reasonSlack + 1) >= conflCoef);
          assert(!global.options.multBeforeDiv || conflCoef == aux::gcd(conflCoef, reasonCoef));
          SMALL gcd = global.options.multBeforeDiv ? conflCoef : aux::gcd(conflCoef, reasonCoef);
          const SMALL minDiv = reasonCoef / gcd;
          SMALL bestDiv = minDiv;
          if (bestDiv <= reasonSlack) {
            // quick heuristic search for small divisor larger than slack
            bestDiv = reasonCoef;
            SMALL tmp;
            SMALL pp;
            for (int p : {5, 3, 2}) {
              pp = 1;
              while ((gcd % p) == 0) {
                gcd /= p;
                tmp = reasonCoef / gcd;
                if (tmp < bestDiv && tmp > reasonSlack) bestDiv = tmp;
                tmp = minDiv * gcd;
                if (tmp < bestDiv && tmp > reasonSlack) bestDiv = tmp;
                pp *= p;
                tmp = reasonCoef / pp;
                if (tmp < bestDiv && tmp > reasonSlack) bestDiv = tmp;
                tmp = minDiv * pp;
                if (tmp < bestDiv && tmp > reasonSlack) bestDiv = tmp;
              }
            }
          }

          assert(bestDiv > reasonSlack);
          assert(reasonCoef % bestDiv == 0);
          assert(conflCoef % (reasonCoef / bestDiv) == 0);
          const SMALL mult = conflCoef / (reasonCoef / bestDiv);
          if (global.options.caCancelingUnkns) {
            for (Var v : reason->vars) {
              Lit l = reason->getLit(v);
              global.stats.NUNKNOWNROUNDEDUP += isUnknown(pos, v) && getCoef(-l) >= mult;
            }
            reason->weakenDivideRoundOrderedCanceling(bestDiv, level, pos, mult, *this);
            reason->multiply(mult);
            // NOTE: since canceling unknowns are rounded up, the reason may have positive slack
          } else {
            reason->weakenDivideRoundOrdered(bestDiv, level);
            reason->multiply(mult);
            assert(reason->getSlack(level) <= 0);
          }
        }
      }
    }

    assert(reason->getCoef(asserting) >= conflCoef);
    assert(reason->getCoef(asserting) < 2 * conflCoef);
    assert(global.options.division.is("slack+1") || conflCoef == reason->getCoef(asserting));

    // In most cases, at this point, the reason coefficient is equal to the conflict coefficient
    // and the reason slack is at most zero, so we can safely add the reason to the conflict.

    for (Var v : reason->vars) {
      Lit ll = reason->getLit(v);
      if (isFalse(level, ll)) {
        actSet.add(v);
      }
    }

    LARGE oldDegree = getDegree();
    // add reason to conflict
    addUp(reason);

    std::vector<Var>& varsToCheck = oldDegree <= getDegree() ? reason->vars : vars;
    SMALL largestCF = getLargestCoef(varsToCheck);
    if (largestCF > getDegree()) {
      saturate(varsToCheck, false, false);
      largestCF = static_cast<SMALL>(getDegree());
    }
    fixOverflow(level, global.options.bitsOverflow.get(), global.options.bitsReduced.get(), largestCF, 0);
    assert(getCoef(-asserting) <= 0);
    assert(hasNegativeSlack(level));

    return reason->getLBD(level);
  }

  //@post: variable vector vars is not changed, but coefs[toVar(toSubsume)] may become 0
  template <typename CF, typename DG>
  int genericSubsume(const Term<CF>* terms, unsigned int size, const DG& degr, ID id, Lit toSubsume,
                     const IntMap<int>& level, const std::vector<int>& pos, IntSet& saturatedLits) {
    assert(getCoef(-toSubsume) > 0);
    assert(isSaturated());

    DG weakenedDeg = degr;
    assert(weakenedDeg > 0);
    for (unsigned int i = 0; i < size; ++i) {
      Lit l = terms[i].l;
      if (l != toSubsume && !saturatedLits.has(l) && !isUnit(level, -l)) {
        weakenedDeg -= aux::abs(terms[i].c);
        if (weakenedDeg <= 0) {
          return 0;
        }
      }
    }
    assert(weakenedDeg > 0);
    SMALL& cf = coefs[toVar(toSubsume)];
    const SMALL mult = aux::abs(cf);
    if (cf < 0) {
      rhs -= cf;
    }
    cf = 0;
    saturatedLits.remove(-toSubsume);
    ++global.stats.NSUBSUMESTEPS;

    if (global.logger.isActive()) {
      proofBuffer << id << " ";
      for (unsigned int i = 0; i < size; ++i) {
        Lit l = terms[i].l;
        if (isUnit(level, -l)) {
          assert(l != toSubsume);
          Logger::proofWeakenFalseUnit(proofBuffer, global.logger.getUnitID(pos[toVar(l)]), -aux::abs(terms[i].c));
        } else if (l != toSubsume && !saturatedLits.has(l) && !isUnit(level, -l)) {
          Logger::proofWeaken(proofBuffer, l, -aux::abs(terms[i].c));
        }
      }
      // saturate, divide, multiply, add, saturate
      Logger::proofMult(Logger::proofDiv(proofBuffer << "s ", weakenedDeg), mult) << "+ s ";
    }

    IntSet& lbdSet = global.isPool.take();
    for (unsigned int i = 0; i < size; ++i) {
      Lit l = terms[i].l;
      if (l == toSubsume || saturatedLits.has(l)) {
        lbdSet.add(level[-l] % INF);
      }
    }
    lbdSet.remove(0);  // unit literals and non-falsifieds should not be counted
    int lbd = lbdSet.size();
    assert(lbd > 0);
    global.isPool.release(lbdSet);
    return lbd;
  }

  template <typename S, typename L>
  void copyTo_(const CePtr<S, L>& out) const {
    // TODO: assert whether S/L can fit SMALL/LARGE? Not always possible.
    assert(out->isReset());
    out->degree = static_cast<L>(degree);
    out->rhs = static_cast<L>(rhs);
    out->orig = orig;
    out->vars = vars;
    assert(out->coefs.size() == coefs.size());
    for (Var v : vars) {
      out->coefs[v] = static_cast<S>(coefs[v]);
      assert(used(v));
      assert(!out->used(v));
      out->index[v] = index[v];
    }
    if (global.logger.isActive()) {
      out->proofBuffer.str(std::string());
      out->proofBuffer << proofBuffer.rdbuf();
    }
  }

  template <typename S, typename L>
  std::unique_ptr<ConstrSimple<S, L>> toSimple_() const {
    std::unique_ptr<ConstrSimple<S, L>> result = std::make_unique<ConstrSimple<S, L>>();
    result->rhs = static_cast<L>(rhs);
    result->terms.reserve(vars.size());
    for (Var v : vars)
      if (coefs[v] != 0) result->terms.emplace_back(static_cast<S>(coefs[v]), v);
    if (global.logger.isActive()) result->proofLine = proofBuffer.str();
    result->orig = orig;
    return result;
  }
};

}  // namespace xct<|MERGE_RESOLUTION|>--- conflicted
+++ resolved
@@ -343,13 +343,10 @@
                                    const ConstrExp<SMALL, LARGE>& confl);
   void repairOrder();
   void weakenSuperfluous(const LARGE& div, bool sorted, const aux::predicate<Var>& toWeaken);
-<<<<<<< HEAD
   void weakenSuperfluousSweeping(const LARGE& div, bool sorted, const aux::predicate<Lit>& toWeaken);
-  void weakenSuperfluousDouble(const LARGE& div, bool sorted, const aux::predicate<Lit>& toWeaken); 
-=======
+  void weakenSuperfluousDouble(const LARGE& div, bool sorted, const aux::predicate<Lit>& toWeaken);
   void weakenSuperfluous(const LARGE& div);
   void weakenSuperfluousCanceling(const LARGE& div, const std::vector<int>& pos);
->>>>>>> 0392d143
   void applyMIR(const LARGE& d, const std::function<Lit(Var)>& toLit);
 
   bool divideByGCD();
