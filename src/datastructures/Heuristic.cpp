/**********************************************************************
This file is part of Exact.

Copyright (c) 2022 Jo Devriendt

Exact is free software: you can redistribute it and/or modify it under
the terms of the GNU Affero General Public License version 3 as
published by the Free Software Foundation.

Exact is distributed in the hope that it will be useful, but WITHOUT
ANY WARRANTY; without even the implied warranty of MERCHANTABILITY or
FITNESS FOR A PARTICULAR PURPOSE. See the GNU Affero General Public
License version 3 for more details.

You should have received a copy of the GNU Affero General Public
License version 3 along with Exact. See the file used_licenses/COPYING
or run with the flag --license=AGPLv3. If not, see
<https://www.gnu.org/licenses/>.
**********************************************************************/

/**********************************************************************
This file is part of the Exact program

Copyright (c) 2021 Jo Devriendt, KU Leuven

Exact is distributed under the terms of the MIT License.
You should have received a copy of the MIT License along with Exact.
See the file LICENSE or run with the flag --license=MIT.
**********************************************************************/

/**********************************************************************
Copyright (c) 2014-2020, Jan Elffers
Copyright (c) 2019-2021, Jo Devriendt
Copyright (c) 2020-2021, Stephan Gocht
Copyright (c) 2014-2021, Jakob Nordström

Parts of the code were copied or adapted from MiniSat.

MiniSat -- Copyright (c) 2003-2006, Niklas Een, Niklas Sorensson
           Copyright (c) 2007-2010  Niklas Sorensson

Permission is hereby granted, free of charge, to any person obtaining a
copy of this software and associated documentation files (the
"Software"), to deal in the Software without restriction, including
without limitation the rights to use, copy, modify, merge, publish,
distribute, sublicense, and/or sell copies of the Software, and to
permit persons to whom the Software is furnished to do so, subject to
the following conditions:

The above copyright notice and this permission notice shall be included
in all copies or substantial portions of the Software.

THE SOFTWARE IS PROVIDED "AS IS", WITHOUT WARRANTY OF ANY KIND, EXPRESS
OR IMPLIED, INCLUDING BUT NOT LIMITED TO THE WARRANTIES OF
MERCHANTABILITY, FITNESS FOR A PARTICULAR PURPOSE AND
NONINFRINGEMENT. IN NO EVENT SHALL THE AUTHORS OR COPYRIGHT HOLDERS BE
LIABLE FOR ANY CLAIM, DAMAGES OR OTHER LIABILITY, WHETHER IN AN ACTION
OF CONTRACT, TORT OR OTHERWISE, ARISING FROM, OUT OF OR IN CONNECTION
WITH THE SOFTWARE OR THE USE OR OTHER DEALINGS IN THE SOFTWARE.
**********************************************************************/

#include "Heuristic.hpp"

namespace xct {

Heuristic::Heuristic() : nextDecision(0) {
  phase.resize(1);
  phase[0] = 0;
  actList.resize(1);
  actList[0].prev = 0;
  actList[0].next = 0;
  actList[0].activity = std::numeric_limits<ActValV>::max();
}

int Heuristic::nVars() const { return phase.size(); }

bool Heuristic::before(Var v1, Var v2) const {
  return actList[v1].activity > actList[v2].activity || (actList[v1].activity == actList[v2].activity && v1 < v2);
}

void Heuristic::resize(int nvars) {
<<<<<<< HEAD
  assert(nvars == 1 || nvars > (int)phase.size());
  int old_n = nVars();  // at least one after initialization
=======
  assert(nvars > (int)phase.size());
  int old_n = std::max(1, nVars());
  activity.resize(nvars, v_vsids_inc);
  if (options.varOrder) {
    for (Var v = old_n; v < nvars; ++v) {
      activity[v] = 1 / static_cast<ActValV>(v);
    }
  } else {
    for (Var v = old_n; v < nvars; ++v) {
      activity[v] = v_vsids_inc * (aux::getRand(0, 100) / (float)50);
    }
  }
  heap.resize(nvars);
>>>>>>> cf5e1cce
  phase.resize(nvars);
  actList.resize(nvars);
  for (Var v = old_n; v < nvars; ++v) {
    phase[v] = -v;
    ActNode& node = actList[v];
    node.activity = -v / static_cast<ActValV>(INF);  // early variables have slightly higher initial activity
    actList[v].next = v + 1;
    actList[v].prev = v - 1;
    assert(before(nextDecision, v));
  }
  Var oldTail = actList[0].prev;
  actList[old_n].prev = oldTail;
  actList[oldTail].next = old_n;
  actList[0].prev = nvars - 1;
  actList[nvars - 1].next = 0;
}

void Heuristic::undoOne(Var v, Lit l) {
  phase[v] = l;
  if (before(v, nextDecision)) nextDecision = v;
}

void Heuristic::setPhase(Var v, Lit l) { phase[v] = l; }
Lit Heuristic::getPhase(Var v) const { return phase[v]; }

ActValV Heuristic::getActivity(Var v) const {
  assert(v > 0);
  assert(v < nVars());
  return actList[v].activity;
}

void Heuristic::randomize(const std::vector<int>& position) {
  std::vector<Lit> vars;
  vars.reserve((int)actList.size() - 1);
  for (Var v = 1; v < (int)actList.size(); ++v) {
    vars.push_back(v);
    actList[v].activity += aux::getRand(0, INF) / static_cast<ActValV>(INF);
  }
  nextDecision = 0;
  vBumpActivity(vars, position, 1, 0);
}

void Heuristic::vBumpActivity(std::vector<Var>& vars, const std::vector<int>& position, double weightNew,
                              long long nConfl) {
  double weightOld = 1 - weightNew;
  ActValV toAdd = weightNew * (nConfl + 1);
  for (Var v : vars) {
    assert(v > 0);  // not a literal, not 0
    actList[v].activity = weightOld * actList[v].activity + toAdd;
  }
  std::sort(vars.begin(), vars.end(), [&](const Var& v1, const Var& v2) { return before(v1, v2); });
  for (Var v : vars) {
    if (before(nextDecision, v)) {
      break;  // vars is sorted
    } else if (isUnknown(position, v)) {
      nextDecision = v;
      break;  // vars is sorted
    }
  }
  Var current = actList[0].next;
  for (Var v : vars) {
    while (current != 0 && before(current, v)) {
      current = actList[current].next;
    }
    if (current == v) continue;
    // eject v from list
    actList[actList[v].next].prev = actList[v].prev;
    actList[actList[v].prev].next = actList[v].next;
    // insert v before current
    Var before = actList[current].prev;
    actList[v].prev = before;
    actList[v].next = current;
    actList[before].next = v;
    actList[current].prev = v;
  }
  assert(testActList(position));
}

// NOTE: so far, this is only called when the returned lit will be decided shortly
Lit Heuristic::pickBranchLit(const std::vector<int>& position) {
  assert(getPhase(0) == 0);        // so will return right phase
  assert(isUnknown(position, 0));  // so will eventually stop
  // Activity based decision:
  if (nextDecision == 0) {
    nextDecision = actList[0].next;
  }
  while (isKnown(position, nextDecision)) {
    nextDecision = actList[nextDecision].next;
  }
  return getPhase(nextDecision);
}

// NOTE: v==0 will give first in activity order
Var Heuristic::nextInActOrder(Var v) const { return actList[v].next; }

bool Heuristic::testActList(const std::vector<int>& position) const {
  // printActList(position);
  Var current = actList[0].next;
  int tested = 1;
  while (current != 0) {
    ++tested;
    Var next = actList[current].next;
    assert(next == 0 || before(current, next));
    assert(actList[next].prev == current);
    current = next;
  }
  assert(tested == (int)actList.size());
  current = nextDecision == 0 ? 0 : actList[nextDecision].prev;
  while (current != 0) {
    assert(isKnown(position, current));
    current = actList[current].prev;
  }
  return true;
}

void Heuristic::printActList(const std::vector<int>& position) const {
  std::cout << nextDecision << " :: ";
  for (Var v = 0; v < (int)actList.size(); ++v) {
    std::cout << actList[v].prev << "->" << v << "->" << actList[v].next << " " << actList[v].activity << " "
              << isKnown(position, v) << std::endl;
  }
  std::cout << std::endl;
}

}  // namespace xct<|MERGE_RESOLUTION|>--- conflicted
+++ resolved
@@ -79,24 +79,9 @@
 }
 
 void Heuristic::resize(int nvars) {
-<<<<<<< HEAD
   assert(nvars == 1 || nvars > (int)phase.size());
   int old_n = nVars();  // at least one after initialization
-=======
-  assert(nvars > (int)phase.size());
-  int old_n = std::max(1, nVars());
-  activity.resize(nvars, v_vsids_inc);
-  if (options.varOrder) {
-    for (Var v = old_n; v < nvars; ++v) {
-      activity[v] = 1 / static_cast<ActValV>(v);
-    }
-  } else {
-    for (Var v = old_n; v < nvars; ++v) {
-      activity[v] = v_vsids_inc * (aux::getRand(0, 100) / (float)50);
-    }
-  }
-  heap.resize(nvars);
->>>>>>> cf5e1cce
+  assert(old_n >= 1);
   phase.resize(nvars);
   actList.resize(nvars);
   for (Var v = old_n; v < nvars; ++v) {
