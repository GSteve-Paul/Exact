--- conflicted
+++ resolved
@@ -80,26 +80,14 @@
 
 void quit::printLitsMaxsat(const std::vector<Lit>& lits, const ILP& ilp) {
   std::cout << "v ";
-<<<<<<< HEAD
-  if (ilp.global.options.outputMode.is("maxsatnew")) {
-    for (Var v = 1; v <= ilp.getMaxSatVars(); ++v) {
-      std::cout << (lits[v] > 0);
-    }
-  } else {
-    assert(ilp.global.options.outputMode.is("maxsat"));
-    for (Var v = 1; v <= ilp.getMaxSatVars(); ++v) {
-      std::cout << lits[v] << " ";
-    }
-=======
   for (Var v = 1; v <= ilp.getMaxSatVars(); ++v) {
     std::cout << (lits[v] > 0);
->>>>>>> cf5e1cce
   }
   std::cout << std::endl;
 }
 
 void quit::printFinalStats(ILP& ilp) {
-<<<<<<< HEAD
+  if (ilp.global.options.printUnits) printLits(ilp.getSolver().getUnits(), 'u', false);
   StatNum lb = ilp.getOptimization() ? static_cast<StatNum>(ilp.getOptimization()->getLowerBound())
                                      : std::numeric_limits<StatNum>::quiet_NaN();
   StatNum ub = ilp.getOptimization() ? static_cast<StatNum>(ilp.getOptimization()->getUpperBound())
@@ -111,54 +99,26 @@
 
 int quit::exit_SUCCESS(ILP& ilp) {
   ilp.global.logger.flush();
-  if (ilp.global.options.printUnits) printLits(ilp.getSolver().getUnits(), 'u', false);
-  if (ilp.hasSolution()) {
-    if (ilp.global.options.outputMode.is("miplib")) {
-      std::cout << "=obj= " << ilp.getUpperBound() << "\n";
-      ilp.printOrigSol();
-    }
-    if (ilp.global.options.outputMode.is("maxsat") || ilp.global.options.outputMode.is("maxsatnew")) {
-      printFinalStats(ilp);
-=======
-  if (options.printUnits) printLits(ilp.getSolver().getUnits(), 'u', false);
-  if (options.verbosity.get() > 0) stats.print();
-  if (options.printCsvData) stats.printCsvLine();
-  if (options.printOpb) ilp.printFormula();
-}
-
-void quit::exit_SUCCESS(ILP& ilp) {
-  if (logger) logger->flush();
   printFinalStats(ilp);
-  bool asMiplib = options.fileFormat.is("mps") || options.fileFormat.is("lp");
+  bool asMiplib = ilp.global.options.fileFormat.is("mps") || ilp.global.options.fileFormat.is("lp");
   if (ilp.hasSolution()) {
     if (asMiplib) {
       std::cout << "=obj= " << ilp.getUpperBound() << std::endl;
-      if (options.printSol) ilp.printOrigSol();
-    } else if (options.fileFormat.is("wcnf")) {
->>>>>>> cf5e1cce
+      if (ilp.global.options.printSol) ilp.printOrigSol();
+    } else if (ilp.global.options.fileFormat.is("wcnf")) {
       std::cout << "o " << ilp.getUpperBound() << "\n";
       std::cout << "s OPTIMUM FOUND" << std::endl;
-      if (options.printSol) printLitsMaxsat(ilp.getSolver().getLastSolution(), ilp);
+      if (ilp.global.options.printSol) printLitsMaxsat(ilp.getSolver().getLastSolution(), ilp);
     } else {
-<<<<<<< HEAD
-      if (ilp.global.options.printSol) printLits(ilp.getSolver().getLastSolution(), 'v', true);
-      printFinalStats(ilp);
-=======
->>>>>>> cf5e1cce
       std::cout << "o " << ilp.getUpperBound() << "\n";
       std::cout << "s OPTIMUM FOUND" << std::endl;
-      if (options.printSol) printLits(ilp.getSolver().getLastSolution(), 'v', true);
+      if (ilp.global.options.printSol) printLits(ilp.getSolver().getLastSolution(), 'v', true);
     }
     std::cout.flush();
     std::cerr.flush();
     return 30;
   } else {
-<<<<<<< HEAD
-    if (ilp.global.options.outputMode.is("miplib")) {
-      std::cout << "=infeas=\n";
-    }
-    printFinalStats(ilp);
-    std::cout << "s UNSATISFIABLE" << std::endl;
+    std::cout << (asMiplib ? "=infeas=" : "s UNSATISFIABLE") << std::endl;
     std::cout.flush();
     std::cerr.flush();
     return 20;
@@ -167,62 +127,31 @@
 
 int quit::exit_INDETERMINATE(ILP& ilp) {
   ilp.global.logger.flush();
-  if (ilp.global.options.printUnits) printLits(ilp.getSolver().getUnits(), 'u', false);
-  if (ilp.hasSolution()) {
-    if (ilp.global.options.outputMode.is("miplib")) {
-      std::cout << "=obj= " << ilp.getUpperBound() << "\n";
-      ilp.printOrigSol();
-    }
-    if (ilp.global.options.outputMode.is("maxsat") || ilp.global.options.outputMode.is("maxsatnew")) {
-      printFinalStats(ilp);
-=======
-    std::cout << (asMiplib ? "=infeas=" : "s UNSATISFIABLE") << std::endl;
-    xct::aux::flushexit(20);
-  }
-}
-
-void quit::exit_INDETERMINATE(ILP& ilp) {
-  if (logger) logger->flush();
   printFinalStats(ilp);
-  bool asMiplib = options.fileFormat.is("mps") || options.fileFormat.is("lp");
+  bool asMiplib = ilp.global.options.fileFormat.is("mps") || ilp.global.options.fileFormat.is("lp");
   if (ilp.hasSolution()) {
     if (asMiplib) {
       std::cout << "=obj= " << ilp.getUpperBound() << std::endl;
-      if (options.printSol) ilp.printOrigSol();
-    } else if (options.fileFormat.is("wcnf")) {
->>>>>>> cf5e1cce
+      if (ilp.global.options.printSol) ilp.printOrigSol();
+    } else if (ilp.global.options.fileFormat.is("wcnf")) {
       std::cout << "o " << ilp.getUpperBound() << "\n";
       std::cout << "s UNKNOWN" << std::endl;
-      if (options.printSol) printLitsMaxsat(ilp.getSolver().getLastSolution(), ilp);
+      if (ilp.global.options.printSol) printLitsMaxsat(ilp.getSolver().getLastSolution(), ilp);
     } else {
-<<<<<<< HEAD
-      if (ilp.global.options.printSol) printLits(ilp.getSolver().getLastSolution(), 'v', true);
-      printFinalStats(ilp);
-=======
->>>>>>> cf5e1cce
       std::cout << "c best so far " << ilp.getUpperBound() << "\n";
       std::cout << "s SATISFIABLE" << std::endl;
-      if (options.printSol) printLits(ilp.getSolver().getLastSolution(), 'v', true);
+      if (ilp.global.options.printSol) printLits(ilp.getSolver().getLastSolution(), 'v', true);
     }
     std::cout.flush();
     std::cerr.flush();
     return 10;
   } else {
-<<<<<<< HEAD
-    if (ilp.global.options.outputMode.is("miplib")) {
-      std::cout << "=unkn=\n";
-    }
-    printFinalStats(ilp);
-    if (!ilp.global.options.noSolve) std::cout << "s UNKNOWN" << std::endl;
+    if (!ilp.global.options.noSolve) {
+      std::cout << (asMiplib ? "=unkn=" : "s UNKNOWN") << std::endl;
+    };
     std::cout.flush();
     std::cerr.flush();
     return 0;
-=======
-    if (!options.noSolve) {
-      std::cout << (asMiplib ? "=unkn=" : "s UNKNOWN") << std::endl;
-    }
-    xct::aux::flushexit(0);
->>>>>>> cf5e1cce
   }
 }
 
