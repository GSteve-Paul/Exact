/***********************************************************************
Copyright (c) 2014-2020, Jan Elffers
Copyright (c) 2019-2020, Jo Devriendt
Copyright (c) 2020, Stephan Gocht

Parts of the code were copied or adapted from MiniSat.

MiniSat -- Copyright (c) 2003-2006, Niklas Een, Niklas Sorensson
           Copyright (c) 2007-2010  Niklas Sorensson

Permission is hereby granted, free of charge, to any person obtaining a
copy of this software and associated documentation files (the
"Software"), to deal in the Software without restriction, including
without limitation the rights to use, copy, modify, merge, publish,
distribute, sublicense, and/or sell copies of the Software, and to
permit persons to whom the Software is furnished to do so, subject to
the following conditions:

The above copyright notice and this permission notice shall be included
in all copies or substantial portions of the Software.

THE SOFTWARE IS PROVIDED "AS IS", WITHOUT WARRANTY OF ANY KIND, EXPRESS
OR IMPLIED, INCLUDING BUT NOT LIMITED TO THE WARRANTIES OF
MERCHANTABILITY, FITNESS FOR A PARTICULAR PURPOSE AND
NONINFRINGEMENT. IN NO EVENT SHALL THE AUTHORS OR COPYRIGHT HOLDERS BE
LIABLE FOR ANY CLAIM, DAMAGES OR OTHER LIABILITY, WHETHER IN AN ACTION
OF CONTRACT, TORT OR OTHERWISE, ARISING FROM, OUT OF OR IN CONNECTION
WITH THE SOFTWARE OR THE USE OR OTHER DEALINGS IN THE SOFTWARE.
***********************************************************************/

#include "Solver.hpp"
#include <cmath>
#include "Constr.hpp"
#include "aux.hpp"
#include "globals.hpp"

namespace rs {

// ---------------------------------------------------------------------
// Initialization

Solver::Solver() : order_heap(activity) {
  ca.capacity(1024 * 1024);  // 4MB
}

void Solver::setNbVars(long long nvars, bool orig) {
  assert(nvars > 0);
  assert(nvars < INF);
  if (nvars <= n) return;
  aux::resizeIntMap(_adj, adj, nvars, resize_factor, {});
  aux::resizeIntMap(_Level, Level, nvars, resize_factor, INF);
  Pos.resize(nvars + 1, INF);
  Reason.resize(nvars + 1, CRef_Undef);
  activity.resize(nvars + 1, 1 / actLimitV);
  phase.resize(nvars + 1);
  cePools.resize(nvars + 1);
  order_heap.resize(nvars + 1);
  for (Var v = n + 1; v <= nvars; ++v) phase[v] = -v, order_heap.insert(v);
  // if (lpSolver) lpSolver->setNbVariables(nvars + 1); // Currently, LP solver only reasons on formula constraints
  n = nvars;
  if (orig) {
    orig_n = n;
    stats.NORIGVARS = n;
    stats.NAUXVARS = 0;
  } else {
    stats.NAUXVARS = n - orig_n;
  }
}

void Solver::init() {
  if (!options.proofLog.get().empty()) logger = std::make_shared<Logger>(options.proofLog.get());
  cePools.initializeLogging(logger);
}

void Solver::initLP([[maybe_unused]] const CeArb objective) {
#if WITHSOPLEX
  if (options.lpPivotRatio.get() == 0) return;
  bool pureCNF = objective->vars.size() == 0;
  for (CRef cr : constraints) {
    if (!pureCNF) break;
    pureCNF = (ca[cr].degree() == 1);
  }
  if (pureCNF) return;
  lpSolver = std::make_shared<LpSolver>(*this, objective);
#else
  return;
#endif  // WITHSOPLEX
}

// ---------------------------------------------------------------------
// VSIDS

void Solver::vDecayActivity() { v_vsids_inc *= (1 / options.varDecay.get()); }
void Solver::vBumpActivity(Var v) {
  assert(v > 0);
  if ((activity[v] += v_vsids_inc) > actLimitV) {  // Rescale
    for (Var x = 1; x <= n; ++x) {
      activity[x] /= actLimitV;
      activity[x] /= actLimitV;
    }
    v_vsids_inc /= actLimitV;
    v_vsids_inc /= actLimitV;
  }
  // Update heap with respect to new activity:
  if (order_heap.inHeap(v)) order_heap.percolateUp(v);
}

void Solver::cDecayActivity() { c_vsids_inc *= (1 / options.clauseDecay.get()); }
void Solver::cBumpActivity(Constr& c) {
  c.act += c_vsids_inc;
  if (c.act > actLimitC) {  // Rescale:
    for (size_t i = 0; i < constraints.size(); i++) {
      ca[constraints[i]].act /= actLimitC;
      ca[constraints[i]].act /= actLimitC;
    }
    c_vsids_inc /= actLimitC;
    c_vsids_inc /= actLimitC;
  }
}

// ---------------------------------------------------------------------
// Assignment manipulation

void Solver::uncheckedEnqueue(Lit p, CRef from) {
  assert(!isTrue(Level, p));
  assert(!isFalse(Level, p));
  assert(isUnknown(Pos, p));
  Var v = toVar(p);
  Reason[v] = from;
  if (decisionLevel() == 0) {
    Reason[v] = CRef_Undef;  // no need to keep track of reasons for unit literals
    if (logger) {
      Constr& C = ca[from];
      C.toExpanded(cePools)->logUnit(Level, Pos, v, stats);
      assert(logger->unitIDs.size() == trail.size() + 1);
    }
  }
  Level[p] = decisionLevel();
  Pos[v] = (int)trail.size();
  trail.push_back(p);
}

void Solver::undoOne() {
  assert(!trail.empty());
  ++stats.NTRAILPOPS;
  Lit l = trail.back();
  if (qhead == (int)trail.size()) {
    for (const Watch& w : adj[-l])
      if (w.idx >= INF) ca[w.cref].undoFalsified(w.idx);
    --qhead;
  }
  Var v = toVar(l);
  trail.pop_back();
  Level[l] = INF;
  Pos[v] = INF;
  phase[v] = l;
  if (!trail_lim.empty() && trail_lim.back() == (int)trail.size()) trail_lim.pop_back();
  order_heap.insert(v);
}

void Solver::backjumpTo(int level) {
  assert(level >= 0);
  while (decisionLevel() > level) undoOne();
}

void Solver::decide(Lit l) {
  ++stats.NDECIDE;
  trail_lim.push_back(trail.size());
  uncheckedEnqueue(l, CRef_Undef);
}

void Solver::propagate(Lit l, CRef reason) {
  assert(reason != CRef_Undef);
  ++stats.NPROP;
  uncheckedEnqueue(l, reason);
}

/**
 * Unit propagation with watched literals.
 * @post: all watches up to trail[qhead] have been propagated
 */
CeSuper Solver::runPropagation(bool onlyUnitPropagation) {
  CeSuper confl = processLearnedStack();
  if (confl) {
    return confl;
  }
  while (qhead < (int)trail.size()) {
    Lit p = trail[qhead++];
    std::vector<Watch>& ws = adj[-p];
    for (int it_ws = 0; it_ws < (int)ws.size(); ++it_ws) {
      int idx = ws[it_ws].idx;
      if (idx < 0 && isTrue(Level, idx + INF)) {
        assert(dynamic_cast<Clause*>(&(ca[ws[it_ws].cref])) != nullptr);
        continue;
      }  // blocked literal check
      CRef cr = ws[it_ws].cref;
      WatchStatus wstat = checkForPropagation(cr, ws[it_ws].idx, -p);
      if (wstat == WatchStatus::DROPWATCH)
        aux::swapErase(ws, it_ws--);
      else if (wstat == WatchStatus::CONFLICTING) {  // clean up current level and stop propagation
        ++stats.NTRAILPOPS;
        for (int i = 0; i <= it_ws; ++i) {
          const Watch& w = ws[i];
          if (w.idx >= INF) ca[w.cref].undoFalsified(w.idx);
        }
        --qhead;
        Constr& C = ca[cr];
        if (!C.isLocked()) {
          cBumpActivity(C);
          recomputeLBD(C);
        }

        stats.NENCFORMULA += C.getOrigin() == Origin::FORMULA;
        stats.NENCLEARNED += C.getOrigin() == Origin::LEARNED;
        stats.NENCBOUND += (C.getOrigin() == Origin::LOWERBOUND || C.getOrigin() == Origin::UPPERBOUND ||
                            C.getOrigin() == Origin::HARDENEDBOUND);
        stats.NENCCOREGUIDED += C.getOrigin() == Origin::COREGUIDED;
        stats.NLPENCGOMORY += C.getOrigin() == Origin::GOMORY;
        stats.NLPENCLEARNEDFARKAS += C.getOrigin() == Origin::LEARNEDFARKAS;
        stats.NLPENCFARKAS += C.getOrigin() == Origin::FARKAS;

        return C.toExpanded(cePools);
      }
    }
  }
  if (onlyUnitPropagation) return CeNull();
  if (lpSolver) {
    std::pair<LpStatus, CeSuper> lpResult =
        aux::timeCall<std::pair<LpStatus, CeSuper>>([&] { return lpSolver->checkFeasibility(); }, stats.LPTOTALTIME);
    assert((lpResult.first == LpStatus::INFEASIBLE) == (lpResult.second && lpResult.second->hasNegativeSlack(Level)));
    return lpResult.second;
  }
  return CeNull();
  ;
}

WatchStatus Solver::checkForPropagation(CRef cr, int& idx, Lit p) {
  assert(isFalse(Level, p));
  Constr& C = ca[cr];
  if (C.isMarkedForDelete()) return WatchStatus::DROPWATCH;
  ++stats.NWATCHLOOKUPS;

  return C.checkForPropagation(cr, idx, p, *this);
}

// ---------------------------------------------------------------------
// Conflict analysis

void Solver::recomputeLBD(Constr& C) {
  if (C.lbd() > 2) {  // constraints with LBD <= 2 won't have score recomputed
    assert(tmpSet.isEmpty());
    for (int i = 0; i < (int)C.size(); i++)
      if (isFalse(Level, C.lit(i))) tmpSet.add(Level[-C.lit(i)]);
    if (C.lbd() > tmpSet.size() + 1) C.setLBD(tmpSet.size());  // simulate Glucose
    tmpSet.clear();
  }
}

CeSuper getAnalysisCE(const CeSuper& conflict, int bitsOverflow, ConstrExpPools& cePools) {
  if (bitsOverflow == 0 || bitsOverflow > conflLimit128) {
    CeArb confl = cePools.takeArb();
    conflict->copyTo(confl);
    return confl;
  } else if (options.bitsOverflow.get() > conflLimit96) {
    Ce128 confl = cePools.take128();
    conflict->copyTo(confl);
    return confl;
  } else if (options.bitsOverflow.get() > conflLimit64) {
    Ce96 confl = cePools.take96();
    conflict->copyTo(confl);
    return confl;
  } else if (options.bitsOverflow.get() > conflLimit32) {
    Ce64 confl = cePools.take64();
    conflict->copyTo(confl);
    return confl;
  } else {
    Ce32 confl = cePools.take32();
    conflict->copyTo(confl);
    return confl;
  }
}

CeSuper Solver::analyze(CeSuper conflict) {
  if (logger) logger->logComment("Analyze", stats);
  assert(conflict->hasNegativeSlack(Level));
  stats.NADDEDLITERALS += conflict->vars.size();
  conflict->removeUnitsAndZeroes(Level, Pos);
  conflict->saturateAndFixOverflow(getLevel(), (bool)options.weakenFull, options.bitsOverflow.get(),
                                   options.bitsReduced.get(), 0);

  CeSuper confl = getAnalysisCE(conflict, options.bitsOverflow.get(), cePools);
  conflict->reset();

  assert(actSet.isEmpty());  // will hold the literals that need their activity bumped
  for (Var v : confl->vars) {
    if (options.bumpLits)
      actSet.add(confl->getLit(v));
    else if (!options.bumpOnlyFalse || isFalse(Level, confl->getLit(v)))
      actSet.add(v);
  }
  while (decisionLevel() > 0) {
    if (asynch_interrupt) throw asynchInterrupt;
    Lit l = trail.back();
    if (confl->hasLit(-l)) {
      assert(confl->hasNegativeSlack(Level));
      AssertionStatus status = confl->isAssertingBefore(Level, decisionLevel());
      if (status == AssertionStatus::ASSERTING)
        break;
      else if (status == AssertionStatus::FALSIFIED) {
        backjumpTo(decisionLevel() - 1);
        assert(confl->hasNegativeSlack(Level));
        continue;
      }
      assert(isPropagated(Reason, l));
      Constr& reasonC = ca[Reason[toVar(l)]];
      if (!reasonC.isLocked()) {
        cBumpActivity(reasonC);
        recomputeLBD(reasonC);
      }

      stats.NENCFORMULA += reasonC.getOrigin() == Origin::FORMULA;
      stats.NENCLEARNED += reasonC.getOrigin() == Origin::LEARNED;
      stats.NENCBOUND += (reasonC.getOrigin() == Origin::LOWERBOUND || reasonC.getOrigin() == Origin::UPPERBOUND ||
                          reasonC.getOrigin() == Origin::HARDENEDBOUND);
      stats.NENCCOREGUIDED += reasonC.getOrigin() == Origin::COREGUIDED;
      stats.NLPENCGOMORY += reasonC.getOrigin() == Origin::GOMORY;
      stats.NLPENCLEARNEDFARKAS += reasonC.getOrigin() == Origin::LEARNEDFARKAS;
      stats.NLPENCFARKAS += reasonC.getOrigin() == Origin::FARKAS;
      ++stats.NRESOLVESTEPS;

      reasonC.resolveWith(confl, l, &actSet, *this);
    }
    undoOne();
  }
  assert(confl->hasNegativeSlack(Level));
  for (Lit l : actSet.getKeys())
    if (l != 0) vBumpActivity(toVar(l));
  actSet.clear();

  return confl;
}

std::vector<CeSuper> Solver::extractCore(CeSuper conflict, const IntSet& assumptions, Lit l_assump) {
  if (l_assump != 0) {  // l_assump is an assumption propagated to the opposite value
    assert(assumptions.has(l_assump));
    assert(isFalse(Level, l_assump));
    int pos = Pos[toVar(l_assump)];
    while ((int)trail.size() > pos) undoOne();
    assert(isUnknown(Pos, l_assump));
    decide(l_assump);
  }

  // Set all assumptions in front of the trail, all propagations later. This makes it easy to do decision learning.
  // For this, we first copy the trail, then backjump to 0, then rebuild the trail.
  // Otherwise, reordering the trail messes up the slacks of the watched constraints (see undoOne()).
  std::vector<Lit> decisions;  // holds the decisions
  decisions.reserve(decisionLevel());
  std::vector<Lit> props;  // holds the propagations
  props.reserve(trail.size());
  assert(trail_lim.size() > 0);
  for (int i = trail_lim[0]; i < (int)trail.size(); ++i) {
    Lit l = trail[i];
    if (assumptions.has(l) && (isDecided(Reason, l) || !options.cgResolveProp)) {
      decisions.push_back(l);
    } else {
      props.push_back(l);
    }
  }
  backjumpTo(0);

  for (Lit l : decisions) decide(l);
  for (Lit l : props) propagate(l, Reason[toVar(l)]);

  assert(conflict->hasNegativeSlack(Level));
  stats.NADDEDLITERALS += conflict->vars.size();
  conflict->removeUnitsAndZeroes(Level, Pos);
  conflict->saturateAndFixOverflow(getLevel(), (bool)options.weakenFull, options.bitsOverflow.get(),
                                   options.bitsReduced.get(), 0);
  assert(conflict->hasNegativeSlack(Level));
  CeSuper core = getAnalysisCE(conflict, options.bitsOverflow.get(), cePools);
  conflict->reset();

  std::vector<CeSuper> result;
  int resolvesteps = l_assump == 0;  // if l==0, we already had some resolve steps in conflict analysis
  // analyze conflict
  if (core->hasNegativeSlack(assumptions)) {  // early termination core
    result.push_back(core->clone(cePools));
    if (resolvesteps > 0) learnConstraint(result.back(), Origin::LEARNED);
    resolvesteps = 0;
  }
  while (decisionLevel() > 0) {
    if (asynch_interrupt) throw asynchInterrupt;
    if (!options.cgDecisionCore && result.size() > 0) break;
    Lit l = trail.back();
    if (core->hasLit(-l)) {
      if (isDecided(Reason, l)) break;  // no more propagated literals
      Constr& reasonC = ca[Reason[toVar(l)]];
      // TODO: stats? activity?
      reasonC.resolveWith(core, l, nullptr, *this);
      ++resolvesteps;
      if (result.size() == 0 && core->hasNegativeSlack(assumptions)) {  // early termination core
        result.push_back(core->clone(cePools));
        if (resolvesteps > 0) learnConstraint(result.back(), Origin::LEARNED);
        resolvesteps = 0;
      }
    }
    undoOne();
  }
  if (options.cgDecisionCore && resolvesteps > 0) {  // decision core
    result.push_back(core->clone(cePools));
    learnConstraint(result.back(), Origin::LEARNED);
  }

  // weaken non-falsifieds
  for (CeSuper& cnfl : result) {
    assert(cnfl->hasNegativeSlack(assumptions));
    assert(!cnfl->isTautology());
    assert(cnfl->isSaturated());
    for (Var v : cnfl->vars)
      if (!assumptions.has(-cnfl->getLit(v))) cnfl->weaken(v);
    cnfl->postProcess(Level, Pos, true, stats);
    assert(cnfl->hasNegativeSlack(assumptions));
  }
  backjumpTo(0);

  return result;
}

// ---------------------------------------------------------------------
// Constraint management

CRef Solver::attachConstraint(CeSuper constraint, bool locked) {
  assert(constraint->isSortedInDecreasingCoefOrder());
  assert(constraint->isSaturated());
  assert(constraint->hasNoZeroes());
  assert(constraint->hasNoUnits(getLevel()));
  assert(!constraint->isTautology());
  assert(constraint->vars.size() > 0);
  assert(!constraint->hasNegativeSlack(getLevel()));
  assert(constraint->orig != Origin::UNKNOWN);

  CRef cr = constraint->toConstr(ca, locked, logger ? constraint->logProofLineWithInfo("Attach", stats) : ++crefID);
  Constr& C = ca[cr];
  C.initializeWatches(cr, *this);
  constraints.push_back(cr);

  bool learned = (C.getOrigin() == Origin::LEARNED || C.getOrigin() == Origin::LEARNEDFARKAS ||
                  C.getOrigin() == Origin::FARKAS || C.getOrigin() == Origin::GOMORY);
  if (learned) {
    stats.LEARNEDLENGTHSUM += C.size();
    stats.LEARNEDDEGREESUM += C.degree();
  } else {
    stats.EXTERNLENGTHSUM += C.size();
    stats.EXTERNDEGREESUM += C.degree();
  }
  if (C.degree() == 1) {
    stats.NCLAUSESLEARNED += learned;
    stats.NCLAUSESEXTERN += !learned;
  } else if (C.largestCoef() == 1) {
    stats.NCARDINALITIESLEARNED += learned;
    stats.NCARDINALITIESEXTERN += !learned;
  } else {
    stats.NGENERALSLEARNED += learned;
    stats.NGENERALSEXTERN += !learned;
  }

  stats.NCONSFORMULA += C.getOrigin() == Origin::FORMULA;
  stats.NCONSLEARNED += C.getOrigin() == Origin::LEARNED;
  stats.NCONSBOUND += (C.getOrigin() == Origin::LOWERBOUND || C.getOrigin() == Origin::UPPERBOUND ||
                       C.getOrigin() == Origin::HARDENEDBOUND);
  stats.NCONSCOREGUIDED += C.getOrigin() == Origin::COREGUIDED;
  stats.NLPGOMORYCUTS += C.getOrigin() == Origin::GOMORY;
  stats.NLPLEARNEDFARKAS += C.getOrigin() == Origin::LEARNEDFARKAS;
  stats.NLPFARKAS += C.getOrigin() == Origin::FARKAS;

  return cr;
}

void Solver::learnConstraint(const CeSuper c, Origin orig) {
  assert(orig == Origin::LEARNED || orig == Origin::FARKAS || orig == Origin::LEARNEDFARKAS || orig == Origin::GOMORY);
  CeSuper learned = c->clone(cePools);
  learned->orig = orig;
  learned->saturateAndFixOverflow(getLevel(), (bool)options.weakenFull, options.bitsLearned.get(),
                                  options.bitsLearned.get(), 0);
  learnedStack.push_back(learned->toSimple());
}

// NOTE: backjumps to place where the constraint is not conflicting, as otherwise we might miss propagations
CeSuper Solver::processLearnedStack() {
  // loop back to front as the last constraint in the queue is a result of conflict analysis
  // and we want to first check this constraint to backjump.
  while (learnedStack.size() > 0) {
    CeSuper learned = learnedStack.back()->toExpanded(cePools);
    learnedStack.pop_back();
    learned->removeUnitsAndZeroes(Level, Pos);
    learned->sortInDecreasingCoefOrder();
    int assertionLevel = learned->getAssertionLevel(Level, Pos);
    if (assertionLevel < 0) {
      backjumpTo(0);
      return learned;
    }
    backjumpTo(assertionLevel);
    assert(!learned->hasNegativeSlack(Level));
    learned->heuristicWeakening(Level, Pos, stats);  // TODO: don't always weaken heuristically?
    learned->postProcess(Level, Pos, false, stats);
    assert(learned->isSaturated());
    if (learned->isTautology()) {
      continue;
    }
    CRef cr = attachConstraint(learned, false);
    Constr& C = ca[cr];
    if (assertionLevel < INF)
      recomputeLBD(C);
    else
      C.setLBD(C.size());  // the LBD of non-asserting constraints is undefined, so we take a safe upper bound
  }
  return CeNull();
}

std::pair<ID, ID> Solver::addInputConstraint(CeSuper ce) {
  assert(ce->orig == Origin::FORMULA || ce->orig == Origin::UPPERBOUND || ce->orig == Origin::LOWERBOUND ||
         ce->orig == Origin::HARDENEDBOUND || ce->orig == Origin::COREGUIDED);
  assert(decisionLevel() == 0);
  ID input = ID_Undef;
  if (logger) input = ce->logAsInput();
  ce->postProcess(Level, Pos, true, stats);
  if (ce->isTautology()) {
    return {input, ID_Undef};  // already satisfied.
  }

  if (ce->hasNegativeSlack(Level)) {
    if (options.verbosity.get() > 0) puts("c Inconsistent input constraint");
    if (logger) ce->logInconsistency(Level, Pos, stats);
    assert(decisionLevel() == 0);
    return {input, ID_Unsat};
  }

  if (options.bitsInput.get() != 0 && !ce->largestCoefFitsIn(options.bitsInput.get())) {
    ce->toStreamAsOPB(std::cerr);
    quit::exit_ERROR({"Input constraint coefficient exceeds bit limit."});
  }

  CRef cr = attachConstraint(ce, true);
  CeSuper confl = aux::timeCall<CeSuper>([&] { return runPropagation(true); }, stats.PROPTIME);
  if (confl) {
    assert(confl->hasNegativeSlack(Level));
    if (options.verbosity.get() > 0) puts("c Input conflict");
    if (logger) confl->logInconsistency(Level, Pos, stats);
    assert(decisionLevel() == 0);
    return {input, ID_Unsat};
  }
  ID id = ca[cr].id;
  Origin orig = ca[cr].getOrigin();
  if (orig != Origin::FORMULA) {
    external[id] = cr;
  }
  if (lpSolver && (orig == Origin::FORMULA || orig == Origin::UPPERBOUND || orig == Origin::LOWERBOUND)) {
    lpSolver->addConstraint(cr, false, orig == Origin::UPPERBOUND, orig == Origin::LOWERBOUND);
  }
  return {input, id};
}

std::pair<ID, ID> Solver::addConstraint(const CeSuper c, Origin orig) {
  // NOTE: copy to temporary constraint guarantees original constraint is not changed and does not need logger
  CeSuper ce = c->clone(cePools);
  ce->orig = orig;
  std::pair<ID, ID> result = addInputConstraint(ce);
  return result;
}

std::pair<ID, ID> Solver::addConstraint(const ConstrSimpleSuper& c, Origin orig) {
  CeSuper ce = c.toExpanded(cePools);
  ce->orig = orig;
  std::pair<ID, ID> result = addInputConstraint(ce);
  return result;
}

std::pair<ID, ID> Solver::addUnitConstraint(Lit l, Origin orig) {
  return addConstraint(ConstrSimple32({{1, l}}, 1), orig);
}

void Solver::removeConstraint(Constr& C, [[maybe_unused]] bool override) {
  assert(override || !C.isLocked());
  assert(!C.isMarkedForDelete());
  assert(!external.count(C.id));
  C.markForDel();
  ca.wasted += C.getMemSize();
}

void Solver::dropExternal(ID id, bool erasable, bool forceDelete) {
  assert(erasable || !forceDelete);
  if (id == ID_Undef) return;
  auto old_it = external.find(id);
  assert(old_it != external.end());
  Constr& constr = ca[old_it->second];
  external.erase(old_it);
  constr.setLocked(!erasable);
  if (forceDelete) removeConstraint(constr);
}

// ---------------------------------------------------------------------
// Assumptions

void Solver::setAssumptions(const IntSet& assumps) {
  assumptions = assumps;
  backjumpTo(0);
}

// ---------------------------------------------------------------------
// Garbage collection

// We assume in the garbage collection method that reduceDB() is the
// only place where constraints are deleted.
void Solver::garbage_collect() {
  if (options.verbosity.get() > 0) puts("c GARBAGE COLLECT");

  ca.wasted = 0;
  ca.at = 0;
  std::unordered_map<uint32_t, CRef> crefmap;
  for (int i = 1; i < (int)constraints.size(); ++i) assert(constraints[i - 1].ofs < constraints[i].ofs);
  for (CRef& cr : constraints) {
    uint32_t offset = cr.ofs;
    size_t memSize = ca[cr].getMemSize();
    memmove(ca.memory + ca.at, ca.memory + cr.ofs, sizeof(uint32_t) * memSize);
    cr.ofs = ca.at;
    ca.at += memSize;
    crefmap[offset] = cr;
  }
#define update_ptr(cr) cr = crefmap[cr.ofs];
  for (Lit l = -n; l <= n; ++l) {
    for (size_t i = 0; i < adj[l].size(); i++) update_ptr(adj[l][i].cref);
  }
  for (Var v = 1; v <= n; ++v) {
    if (Reason[v] != CRef_Undef) update_ptr(Reason[v]);
  }
  for (auto& ext : external) update_ptr(ext.second);
#undef update_ptr
}

// We assume in the garbage collection method that reduceDB() is the
// only place where constraints are removed from memory.
void Solver::reduceDB() {
  std::vector<CRef> learnts;
  learnts.reserve(constraints.size() / 2);

  size_t totalLearnts = 0;
  size_t promisingLearnts = 0;
  for (CRef& cr : constraints) {
    Constr& C = ca[cr];
    if (C.isMarkedForDelete() || external.count(C.id)) continue;
<<<<<<< HEAD
    BigVal eval = -C.degree();
    for (int j = 0; j < (int)C.size() && eval < 0; ++j)
      if (isUnit(Level, C.lit(j))) eval += C.coef(j);
    if (eval >= 0)
      removeConstraint(C, true);  // remove constraints satisfied at root
    else if (!options.keepAll && !C.isLocked()) {
=======
    bool isReason = false;
    for (unsigned int i = 0; i < C.size() && !isReason; ++i) {
      isReason = Reason[toVar(C.lit(i))] == cr;
    }
    if (isReason) continue;
    if (C.isSatisfiedAtRoot(Level))
      removeConstraint(C, true);
    else if (!C.isLocked()) {
>>>>>>> 9aa32221
      if (C.size() > 2 && C.lbd() > 2) learnts.push_back(cr);  // Keep all binary clauses and short LBDs
      if (C.size() <= 2 || C.lbd() <= 3) ++promisingLearnts;
      ++totalLearnts;
    }
  }

  if (promisingLearnts > totalLearnts / 2)
    nconfl_to_reduce += 10 * options.dbCleanInc.get();
  else
    nconfl_to_reduce += options.dbCleanInc.get();
  std::sort(learnts.begin(), learnts.end(), [&](CRef x, CRef y) {
    return ca[x].lbd() > ca[y].lbd() || (ca[x].lbd() == ca[y].lbd() && ca[x].act < ca[y].act);
  });
  for (size_t i = 0; i < std::min(totalLearnts / 2, learnts.size()); ++i) removeConstraint(ca[learnts[i]]);

  for (Lit l = -n; l <= n; ++l)
    for (int i = 0; i < (int)adj[l].size(); ++i) {
      if (ca[adj[l][i].cref].isMarkedForDelete()) aux::swapErase(adj[l], i--);
    }

  size_t i = 0;
  size_t j = 0;
  for (; i < constraints.size(); ++i) {
    Constr& c = ca[constraints[i]];
    if (c.isMarkedForDelete()) {
      c.freeUp();  // free up indirectly owned memory before implicitly deleting c during garbage collect
    } else {
      constraints[j++] = constraints[i];
    }
  }
  constraints.resize(j);
  if ((double)ca.wasted / (double)ca.at > 0.2) garbage_collect();
}

// ---------------------------------------------------------------------
// Solving

double Solver::luby(double y, int i) const {
  // Find the finite subsequence that contains index 'i', and the
  // size of that subsequence:
  int size, seq;
  for (size = 1, seq = 0; size < i + 1; seq++, size = 2 * size + 1) {
  }
  while (size != i + 1) {
    size = (size - 1) >> 1;
    --seq;
    assert(size != 0);
    i = i % size;
  }
  return std::pow(y, seq);
}

bool Solver::checkSAT() {
  for (CRef cr : constraints) {
    const Constr& C = ca[cr];
    if (C.getOrigin() == Origin::FORMULA && !C.toExpanded(cePools)->isSatisfied(getLevel())) return false;
  }
  return true;
}

Lit Solver::pickBranchLit(bool lastSolPhase) {
  Var next = 0;
  // Activity based decision:
  while (next == 0 || !isUnknown(Pos, next)) {
    if (order_heap.empty())
      return 0;
    else
      next = order_heap.removeMax();
  }
  assert(phase[0] == 0);
  assert(lastSol[0] == 0);
  return (lastSolPhase && (int)lastSol.size() > next) ? lastSol[next] : phase[next];
}

void Solver::presolve() {
  firstRun = false;
  if (lpSolver) aux::timeCall<void>([&] { lpSolver->inProcess(); }, stats.LPTOTALTIME);
}

SolveAnswer Solver::solve() {
  if (firstRun) presolve();
  std::vector<int> assumptions_lim = {0};
  assumptions_lim.reserve((int)assumptions.size() + 1);
  bool runLP = false;
  while (true) {
    if (asynch_interrupt) throw asynchInterrupt;
    CeSuper confl = aux::timeCall<CeSuper>([&] { return runPropagation(runLP); }, stats.PROPTIME);
    runLP = !confl;
    if (confl) {
      assert(confl->hasNegativeSlack(Level));
      vDecayActivity();
      cDecayActivity();
      stats.NCONFL++;
      nconfl_to_restart--;
      if (stats.NCONFL % 1000 == 0 && options.verbosity.get() > 0) {
        printf("c #Conflicts: %10lld | #Constraints: %10lld\n", stats.NCONFL, (long long)constraints.size());
        if (options.verbosity.get() > 2) {
          // memory usage
          std::cout << "c total constraint space: " << ca.cap * 4 / 1024. / 1024. << "MB" << std::endl;
          std::cout << "c total #watches: ";
          long long cnt = 0;
          for (Lit l = -n; l <= n; l++) cnt += (long long)adj[l].size();
          std::cout << cnt << std::endl;
        }
      }
      if (decisionLevel() == 0) {
        if (logger) {
          confl->logInconsistency(Level, Pos, stats);
        }
        return {SolveState::UNSAT, {}, lastSol};
      } else if (decisionLevel() >= (int)assumptions_lim.size()) {
        CeSuper analyzed = aux::timeCall<CeSuper>([&] { return analyze(confl); }, stats.CATIME);
        assert(analyzed);
        assert(analyzed->hasNegativeSlack(getLevel()));
        assert(analyzed->isSaturated());
        if (learnedStack.size() > 0 && learnedStack.back()->orig == Origin::FARKAS)
          learnConstraint(analyzed, Origin::LEARNEDFARKAS);  // TODO: ugly hack
        else
          learnConstraint(analyzed, Origin::LEARNED);
      } else {
        std::vector<CeSuper> result =
            aux::timeCall<std::vector<CeSuper>>([&] { return extractCore(confl, assumptions); }, stats.CATIME);
        for ([[maybe_unused]] const CeSuper& core : result) {
          assert(core);
          assert(core->hasNegativeSlack(assumptions));
        }
        return {SolveState::INCONSISTENT, result, lastSol};
      }
    } else {  // no conflict
      if (nconfl_to_restart <= 0) {
        backjumpTo(0);
        double rest_base = luby(options.lubyBase.get(), ++stats.NRESTARTS);
        nconfl_to_restart = (long long)rest_base * options.lubyMult.get();
        //        return {SolveState::RESTARTED, {}, lastSol}; // avoid this overhead for now
      }
      if (stats.NCONFL >= (stats.NCLEANUP + 1) * nconfl_to_reduce) {
        if (options.verbosity.get() > 0) puts("c INPROCESSING");
        ++stats.NCLEANUP;
        reduceDB();
        while (stats.NCONFL >= stats.NCLEANUP * nconfl_to_reduce) nconfl_to_reduce += options.dbCleanInc.get();
        if (lpSolver) aux::timeCall<void>([&] { lpSolver->inProcess(); }, stats.LPTOTALTIME);
        return {SolveState::INPROCESSED, {}, lastSol};
      }
      Lit next = 0;
      if ((int)assumptions_lim.size() > decisionLevel() + 1) assumptions_lim.resize(decisionLevel() + 1);
      if (assumptions_lim.back() < (int)assumptions.size()) {
        for (int i = (decisionLevel() == 0 ? 0 : trail_lim.back()); i < (int)trail.size(); ++i) {
          Lit l = trail[i];
          if (assumptions.has(-l)) {  // found conflicting assumption
            if (isUnit(Level, l)) {   // negated assumption is unit
              backjumpTo(0);
              return {SolveState::INCONSISTENT, {cePools.take32()}, lastSol};
            } else {
              std::vector<CeSuper> result = aux::timeCall<std::vector<CeSuper>>(
                  [&] { return extractCore(ca[Reason[toVar(l)]].toExpanded(cePools), assumptions, -l); }, stats.CATIME);
              for ([[maybe_unused]] const CeSuper& core : result) {
                assert(core);
                assert(core->hasNegativeSlack(assumptions));
              }
              return {SolveState::INCONSISTENT, result, lastSol};
            }
          }
        }
      }
      while (assumptions_lim.back() < (int)assumptions.size()) {
        assert(decisionLevel() == (int)assumptions_lim.size() - 1);
        Lit l_assump = assumptions.getKeys()[assumptions_lim.back()];
        assert(!isFalse(Level, l_assump));  // otherwise above check should have caught this
        if (isTrue(Level, l_assump)) {      // assumption already propagated
          ++assumptions_lim.back();
        } else {  // unassigned assumption
          next = l_assump;
          assumptions_lim.push_back(assumptions_lim.back() + 1);
          break;
        }
      }
      if (next == 0) next = pickBranchLit(assumptions.isEmpty() && options.cgSolutionPhase);
      if (next == 0) {
        assert(order_heap.empty());
        assert((int)trail.size() == getNbVars());
        assert(checkSAT());
        lastSol.clear();
        lastSol.resize(getNbVars() + 1);
        lastSol[0] = 0;
        for (Var v = 1; v <= getNbVars(); ++v) lastSol[v] = isTrue(Level, v) ? v : -v;
        backjumpTo(0);
        return {SolveState::SAT, {}, lastSol};
      }
      decide(next);
    }
  }
}

}  // namespace rs<|MERGE_RESOLUTION|>--- conflicted
+++ resolved
@@ -648,14 +648,6 @@
   for (CRef& cr : constraints) {
     Constr& C = ca[cr];
     if (C.isMarkedForDelete() || external.count(C.id)) continue;
-<<<<<<< HEAD
-    BigVal eval = -C.degree();
-    for (int j = 0; j < (int)C.size() && eval < 0; ++j)
-      if (isUnit(Level, C.lit(j))) eval += C.coef(j);
-    if (eval >= 0)
-      removeConstraint(C, true);  // remove constraints satisfied at root
-    else if (!options.keepAll && !C.isLocked()) {
-=======
     bool isReason = false;
     for (unsigned int i = 0; i < C.size() && !isReason; ++i) {
       isReason = Reason[toVar(C.lit(i))] == cr;
@@ -663,8 +655,7 @@
     if (isReason) continue;
     if (C.isSatisfiedAtRoot(Level))
       removeConstraint(C, true);
-    else if (!C.isLocked()) {
->>>>>>> 9aa32221
+    else if (!options.keepAll && !C.isLocked()) {
       if (C.size() > 2 && C.lbd() > 2) learnts.push_back(cr);  // Keep all binary clauses and short LBDs
       if (C.size() <= 2 || C.lbd() <= 3) ++promisingLearnts;
       ++totalLearnts;
