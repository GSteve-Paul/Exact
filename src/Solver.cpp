/**********************************************************************
This file is part of Exact.

Copyright (c) 2022 Jo Devriendt

Exact is free software: you can redistribute it and/or modify it under
the terms of the GNU Affero General Public License version 3 as
published by the Free Software Foundation.

Exact is distributed in the hope that it will be useful, but WITHOUT
ANY WARRANTY; without even the implied warranty of MERCHANTABILITY or
FITNESS FOR A PARTICULAR PURPOSE. See the GNU Affero General Public
License version 3 for more details.

You should have received a copy of the GNU Affero General Public
License version 3 along with Exact. See the file used_licenses/COPYING
or run with the flag --license=AGPLv3. If not, see
<https://www.gnu.org/licenses/>.
**********************************************************************/

/**********************************************************************
This file is part of the Exact program

Copyright (c) 2021 Jo Devriendt, KU Leuven

Exact is distributed under the terms of the MIT License.
You should have received a copy of the MIT License along with Exact.
See the file LICENSE or run with the flag --license=MIT.
**********************************************************************/

/**********************************************************************
Copyright (c) 2014-2020, Jan Elffers
Copyright (c) 2019-2021, Jo Devriendt
Copyright (c) 2020-2021, Stephan Gocht
Copyright (c) 2014-2021, Jakob Nordström

Parts of the code were copied or adapted from MiniSat.

MiniSat -- Copyright (c) 2003-2006, Niklas Een, Niklas Sorensson
           Copyright (c) 2007-2010  Niklas Sorensson

Permission is hereby granted, free of charge, to any person obtaining a
copy of this software and associated documentation files (the
"Software"), to deal in the Software without restriction, including
without limitation the rights to use, copy, modify, merge, publish,
distribute, sublicense, and/or sell copies of the Software, and to
permit persons to whom the Software is furnished to do so, subject to
the following conditions:

The above copyright notice and this permission notice shall be included
in all copies or substantial portions of the Software.

THE SOFTWARE IS PROVIDED "AS IS", WITHOUT WARRANTY OF ANY KIND, EXPRESS
OR IMPLIED, INCLUDING BUT NOT LIMITED TO THE WARRANTIES OF
MERCHANTABILITY, FITNESS FOR A PARTICULAR PURPOSE AND
NONINFRINGEMENT. IN NO EVENT SHALL THE AUTHORS OR COPYRIGHT HOLDERS BE
LIABLE FOR ANY CLAIM, DAMAGES OR OTHER LIABILITY, WHETHER IN AN ACTION
OF CONTRACT, TORT OR OTHERWISE, ARISING FROM, OUT OF OR IN CONNECTION
WITH THE SOFTWARE OR THE USE OR OTHER DEALINGS IN THE SOFTWARE.
**********************************************************************/

#include "Solver.hpp"
#include "auxiliary.hpp"
#include "constraints/Constr.hpp"

namespace xct {

// ---------------------------------------------------------------------
// Initialization

Solver::Solver(Global& g)
    : global(g),
      n(0),
      assumptions_lim({0}),
      equalities(*this),
      implications(*this),
      nconfl_to_reduce(0),
      nconfl_to_restart(0) {
  ca.capacity(1024 * 1024);  // 4MB
  position.resize(1, INF);
  assert(!lastCore);
  assert(!lastGlobalDual);
}

Solver::~Solver() {
  for (CRef cr : constraints) {
    ca[cr].freeUp();
  }
}

bool Solver::foundSolution() const { return global.stats.NORIGVARS.z == 0 || lastSol.size() > 1; }

void Solver::setNbVars(int nvars, bool orig) {
  assert(nvars > 0);
  assert(nvars < INF);
  if (nvars <= n) {
    assert(isOrig(nvars) == orig);
    return;
  }
  adj.resize(nvars, {});
  level.resize(nvars, INF);
  position.resize(nvars + 1, INF);
  reason.resize(nvars + 1, CRef_Undef);
  freeHeur.resize(nvars + 1);
  cgHeur.resize(nvars + 1);
  global.cePools.resize(nvars + 1);
  // if (lpSolver) lpSolver->setNbVariables(nvars + 1); // Currently, LP solver only reasons on formula constraints
  equalities.setNbVars(nvars);
  implications.setNbVars(nvars);
  isorig.resize(nvars + 1, orig);
  ranks.resize(nvars + 1, 0);
  tabuSol.resize(nvars + 1, 0);
  lit2cons.resize(nvars, {});
  lit2consOldSize.resize(nvars, std::numeric_limits<int>::max());
  assumptions.resize(nvars + 1);  // ensure assumptions.getIndex() can be used as level
  if (orig) {
    for (Var v = n + 1; v <= nvars; ++v) {
      tabuSol[v] = -v;
    }
    global.stats.NORIGVARS.z += nvars - n;
  } else {
    global.stats.NAUXVARS.z += nvars - n;
  }
  n = nvars;
}

void Solver::init(const CeArb& obj) {
  for (Var v : obj->vars) {
    objectiveLits.add(obj->getLit(v));
  }
  nconfl_to_restart = global.options.lubyMult.get();
  nconfl_to_reduce = 1000;
  aux::timeCallVoid([&] { heur->randomize(getPos()); }, global.stats.HEURTIME);
  objective = global.cePools.takeArb();
  obj->copyTo(objective);
}

Options& Solver::getOptions() { return global.options; }
Stats& Solver::getStats() { return global.stats; }
Logger& Solver::getLogger() { return global.logger; }

// ---------------------------------------------------------------------
// Assignment manipulation

void Solver::enqueueUnit(Lit l, Var v, CRef r) {
  assert(toVar(l) == v);
  assert(global.stats.NUNITS == trail.size());
  ++global.stats.NUNITS;
  reason[v] = CRef_Undef;  // no need to keep track of reasons for unit literals
  if (global.logger.isActive()) {
    CeSuper tmp = ca[r].toExpanded(global.cePools);
    tmp->simplifyToUnit(level, position, v);
    global.logger.logUnit(tmp);
    assert(global.logger.getNbUnitIDs() == (int)trail.size() + 1);
  }
  if (global.options.tabuLim.get() != 0 && isOrig(v) && tabuSol[v] != l) {
    cutoff = ranks[v];
    flipTabu(l);
  }
}

void Solver::uncheckedEnqueue(Lit l, CRef r) {
  assert(!isTrue(level, l));
  assert(!isFalse(level, l));
  assert(isUnknown(position, l));
  Var v = toVar(l);
  reason[v] = r;
  if (decisionLevel() == 0) {
    enqueueUnit(l, v, r);
  }
  level[l] = decisionLevel();
  position[v] = (int)trail.size();
  trail.push_back(l);
}

void Solver::undoOne() {
  assert(!trail.empty());
  ++global.stats.NTRAILPOPS;
  Lit l = trail.back();
  if (qhead == (int)trail.size()) {
    for (const Watch& w : adj[-l])
      if (w.idx >= INF) {
        ca[w.cref].undoFalsified(w.idx);
        ++global.stats.NWATCHLOOKUPSBJ;
      }
    --qhead;
  }
  Var v = toVar(l);
  trail.pop_back();
  level[l] = INF;
  position[v] = INF;
  heur->undoOne(v, l);
  if (isDecided(reason, v)) {
    assert(!trail_lim.empty());
    assert(trail_lim.back() == (int)trail.size());
    trail_lim.pop_back();
    if (decisionLevel() < assumptionLevel()) {
      assumptions_lim.pop_back();
    }
  }
  equalities.notifyBackjump();
  implications.notifyBackjump();
}

void Solver::backjumpTo(int lvl) {
  assert(lvl >= 0);
  while (decisionLevel() > lvl) undoOne();
}

void Solver::decide(Lit l) {
  ++global.stats.NDECIDE;
  trail_lim.push_back(trail.size());
  uncheckedEnqueue(l, CRef_Undef);
}

void Solver::propagate(Lit l, CRef r) {
  assert(isValid(r));
  ++global.stats.NPROP;
  uncheckedEnqueue(l, r);
}

State Solver::probe(Lit l, bool deriveImplications) {
  assert(decisionLevel() == 0);
  assert(isUnknown(getPos(), l));
  ++global.stats.NPROBINGS;
  decide(l);
  CeSuper confl = aux::timeCall<CeSuper>([&] { return runPropagation(); }, global.stats.PROPTIME);
  if (confl) {
    CeSuper analyzed = aux::timeCall<CeSuper>([&] { return analyze(confl); }, global.stats.CATIME);
    aux::timeCallVoid([&] { learnConstraint(analyzed, Origin::LEARNED); }, global.stats.LEARNTIME);
    return State::FAIL;
  } else if (decisionLevel() == 0) {  // some missing propagation at level 0 could be made
    return State::FAIL;
  }
  assert(decisionLevel() == 1);
  if (deriveImplications) {
    implications.removeImplied(l);
    for (int i = trail_lim[0] + 1; i < (int)trail.size(); ++i) {
      implications.addImplied(-trail[i], -l);  // the system may not be able to derive these
    }
    global.stats.NPROBINGIMPLMEM.z =
        std::max<StatNum>(global.stats.NPROBINGIMPLMEM.z, implications.nImpliedsInMemory());
  }
  return State::SUCCESS;
}

/**
 * Unit propagation with watched literals.
 * @post: all watches up to trail[qhead] have been propagated
 * @return: a CeNull when no conflict is detected, otherwise the conflicting constraint
 */
CeSuper Solver::runDatabasePropagation() {
  while (qhead < (int)trail.size()) {
    Lit p = trail[qhead++];
    std::vector<Watch>& ws = adj[-p];
    float prevStrength = std::numeric_limits<float>::max();
    int prevLBD = 0;
    for (int it_ws = 0; it_ws < (int)ws.size(); ++it_ws) {
      int idx = ws[it_ws].idx;
      if (idx < 0 && isTrue(level, idx + INF)) {
        assert(dynamic_cast<Clause*>(&(ca[ws[it_ws].cref])) != nullptr);
        continue;
      }  // blocked literal check
      CRef cr = ws[it_ws].cref;
      WatchStatus wstat = checkForPropagation(cr, ws[it_ws].idx, -p);
      if (wstat == WatchStatus::DROPWATCH) {
        aux::swapErase(ws, it_ws--);
      } else if (wstat == WatchStatus::CONFLICTING) {  // clean up current level and stop propagation
        ++global.stats.NTRAILPOPS;
        for (int i = 0; i <= it_ws; ++i) {
          const Watch& w = ws[i];
          if (w.idx >= INF) {
            ca[w.cref].undoFalsified(w.idx);
            ++global.stats.NWATCHLOOKUPSBJ;
          }
        }
        --qhead;
        Constr& c = ca[cr];
        CeSuper result = c.toExpanded(global.cePools);
        c.decreaseLBD(result->getLBD(level));
        c.fixEncountered(global.stats);
        assert(result);
        return result;
      } else {
        assert(wstat == WatchStatus::KEEPWATCH);
        Constr& c = ca[cr];
        float cStrength = c.strength;
        int cLBD = c.lbd();
        if (cStrength > prevStrength || (cStrength == prevStrength && cLBD < prevLBD)) {
          assert(it_ws > 0);
          std::swap(ws[it_ws], ws[it_ws - 1]);
        }
        prevStrength = cStrength;
        prevLBD = cLBD;
      }
    }
  }
  return CeNull();
}

CeSuper Solver::runPropagation() {
  while (true) {
    CeSuper confl = runDatabasePropagation();
    if (confl) return confl;
    if (equalities.propagate() == State::FAIL) continue;
    if (implications.propagate() == State::FAIL) continue;
    return CeNull();
  }
}

CeSuper Solver::runPropagationWithLP() {
  if (CeSuper result = runPropagation(); result) return result;
  if (lpSolver) {
    auto [state, constraint] = aux::timeCall<std::pair<LpStatus, CeSuper>>(
        [&] { return lpSolver->checkFeasibility(false); }, global.stats.LPTOTALTIME);
    // NOTE: calling LP solver may increase the propagations on the trail due to added constraints
    if (state == LpStatus::INFEASIBLE || state == LpStatus::OPTIMAL) {
      // added a Farkas/bound constraint and potentially backjumped, so we propagate again
      return runPropagation();
    }
  }
  return CeNull();
}

WatchStatus Solver::checkForPropagation(CRef cr, int& idx, Lit p) {
  assert(isFalse(level, p));
  Constr& c = ca[cr];
  if (c.isMarkedForDelete()) return WatchStatus::DROPWATCH;
  ++global.stats.NWATCHLOOKUPS;

  return c.checkForPropagation(cr, idx, p, *this, global.stats);
}

// ---------------------------------------------------------------------
// Conflict analysis

CeSuper Solver::getAnalysisCE(const CeSuper& conflict) const {
  int bitsOverflow = global.options.bitsOverflow.get();
  if (bitsOverflow == 0 || bitsOverflow > limitBitConfl<int128, int256>()) {
    CeArb confl = global.cePools.takeArb();
    conflict->copyTo(confl);
    return confl;
  } else if (global.options.bitsOverflow.get() > limitBitConfl<int128, int128>()) {
    Ce128 confl = global.cePools.take128();
    conflict->copyTo(confl);
    return confl;
  } else if (global.options.bitsOverflow.get() > limitBitConfl<long long, int128>()) {
    Ce96 confl = global.cePools.take96();
    conflict->copyTo(confl);
    return confl;
  } else if (global.options.bitsOverflow.get() > limitBitConfl<int, long long>()) {
    Ce64 confl = global.cePools.take64();
    conflict->copyTo(confl);
    return confl;
  } else {
    Ce32 confl = global.cePools.take32();
    conflict->copyTo(confl);
    return confl;
  }
}

CeSuper Solver::analyze(const CeSuper& conflict) {
  global.logger.logComment("Analyze");
  assert(conflict->hasNegativeSlack(level));
  conflict->removeUnitsAndZeroes(level, position);
  conflict->saturateAndFixOverflow(getLevel(), global.options.bitsOverflow.get(), global.options.bitsReduced.get(), 0);

  CeSuper confl = getAnalysisCE(conflict);
  conflict->reset(false);

  IntSet& actSet = global.isPool.take();  // will hold the literals that need their activity bumped
  for (Var v : confl->getVars()) {
    if (isFalse(level, confl->getLit(v))) {
      actSet.add(v);
    }
  }

resolve:
  while (decisionLevel() > 0) {
    quit::checkInterrupt(global);
    Lit l = trail.back();
    if (confl->hasLit(-l)) {
      assert(confl->hasNegativeSlack(level));
      AssertionStatus status = confl->isAssertingBefore(level, decisionLevel());
      if (status == AssertionStatus::ASSERTING)
        break;
      else if (status == AssertionStatus::FALSIFIED) {
        backjumpTo(decisionLevel() - 1);
        assert(confl->hasNegativeSlack(level));
        continue;
      }
      assert(isPropagated(reason, l));
      Constr& reasonC = ca[reason[toVar(l)]];

      int lbd = reasonC.resolveWith(confl, l, *this, actSet);
      reasonC.decreaseLBD(lbd);
      reasonC.fixEncountered(global.stats);
    }
    undoOne();
  }
  if (global.options.learnedMin && decisionLevel() > 0) {
    minimize(confl);
    if (confl->isAssertingBefore(level, decisionLevel()) != AssertionStatus::ASSERTING) goto resolve;
  }

  aux::timeCallVoid(
      [&] {
        heur->vBumpActivity(actSet.getKeysMutable(), getPos(), global.options.varWeight.get(), global.stats.NCONFL.z);
      },
      global.stats.HEURTIME);
  global.isPool.release(actSet);

  assert(confl->hasNegativeSlack(level));
  return confl;
}

void Solver::minimize(const CeSuper& conflict) {
  assert(conflict->isSaturated());
  assert(conflict->isAssertingBefore(getLevel(), decisionLevel()) == AssertionStatus::ASSERTING);
  IntSet& saturatedLits = global.isPool.take();
  conflict->removeZeroes();
  conflict->getSaturatedLits(saturatedLits);
  if (saturatedLits.isEmpty()) {
    global.isPool.release(saturatedLits);
    return;
  }

  std::vector<std::pair<int, Lit>> litsToSubsume;
  litsToSubsume.reserve(conflict->nVars());
  for (Var v : conflict->getVars()) {
    Lit l = conflict->getLit(v);
    if (isFalse(getLevel(), l) && isPropagated(reason, l)) {
      litsToSubsume.push_back({position[v], l});
    }
  }
  std::sort(litsToSubsume.begin(), litsToSubsume.end(),
            [&](const std::pair<int, Lit>& x, const std::pair<int, Lit>& y) { return x.first > y.first; });

  for (const std::pair<int, Lit>& pr : litsToSubsume) {
    Lit l = pr.second;
    assert(conflict->getLit(toVar(l)) != 0);
    Constr& reasonC = ca[reason[toVar(l)]];
    int lbd = aux::timeCall<bool>([&] { return reasonC.subsumeWith(conflict, -l, *this, saturatedLits); },
                                  global.stats.MINTIME);
    if (lbd > 0) {
      reasonC.decreaseLBD(lbd);
      reasonC.fixEncountered(global.stats);
    }
    if (saturatedLits.isEmpty()) break;
  }
  conflict->removeZeroes();  // remove weakened literals
  global.isPool.release(saturatedLits);
}

void Solver::extractCore(const CeSuper& conflict, Lit l_assump) {
  if (l_assump != 0) {  // l_assump is an assumption propagated to the opposite value
    assert(assumptions.has(l_assump));
    assert(isFalse(level, l_assump));
    int pos = position[toVar(l_assump)];
    while ((int)trail.size() > pos) undoOne();
    assert(isUnknown(position, l_assump));
    decide(l_assump);
  }

  // Set all assumptions in front of the trail, all propagations later. This makes it easy to do decision learning.
  // For this, we first copy the trail, then backjump to 0, then rebuild the trail.
  // Otherwise, reordering the trail messes up the slacks of the watched constraints (see undoOne()).
  std::vector<Lit> decisions;  // holds the decisions
  decisions.reserve(decisionLevel());
  std::vector<Lit> props;  // holds the propagations
  props.reserve(trail.size());
  assert(!trail_lim.empty());
  for (int i = trail_lim[0]; i < (int)trail.size(); ++i) {
    Lit l = trail[i];
    if (assumptions.has(l) && !(isPropagated(reason, l) && global.options.cgResolveProp)) {
      decisions.push_back(l);
    } else {
      props.push_back(l);
    }
  }
  backjumpTo(0);

  for (Lit l : decisions) decide(l);
  for (Lit l : props) propagate(l, reason[toVar(l)]);

  assert(conflict->hasNegativeSlack(level));
  conflict->removeUnitsAndZeroes(level, position);
  conflict->saturateAndFixOverflow(getLevel(), global.options.bitsOverflow.get(), global.options.bitsReduced.get(), 0);
  assert(conflict->hasNegativeSlack(level));
  lastCore = getAnalysisCE(conflict);
  conflict->reset(false);

  // analyze conflict to the point where we have a decision core
  IntSet& actSet = global.isPool.take();
  while (decisionLevel() > 0 && isPropagated(reason, trail.back())) {
    quit::checkInterrupt(global);
    Lit l = trail.back();
    if (lastCore->hasLit(-l)) {
      assert(isPropagated(reason, l));
      Constr& reasonC = ca[reason[toVar(l)]];

      int lbd = reasonC.resolveWith(lastCore, l, *this, actSet);
      reasonC.decreaseLBD(lbd);
      reasonC.fixEncountered(global.stats);
    }
    undoOne();
  }

  aux::timeCallVoid(
      [&] {
        heur->vBumpActivity(actSet.getKeysMutable(), getPos(), global.options.varWeight.get(), global.stats.NCONFL.z);
      },
      global.stats.HEURTIME);
  global.isPool.release(actSet);

  // weaken non-falsifieds
  assert(lastCore->hasNegativeSlack(assumptions.getIndex()));
  assert(!lastCore->isTautology());
  assert(lastCore->isSaturated());
  aux::timeCallVoid([&] { learnConstraint(lastCore, Origin::LEARNED); },
                    global.stats.LEARNTIME);  // NOTE: takes care of inconsistency
  backjumpTo(0);
  lastCore->postProcess(getLevel(), getPos(), getHeuristic(), true, global.stats);
  if (!lastCore->hasNegativeSlack(assumptions.getIndex())) {
    // apparently unit clauses were propagated during learnConstraint
    lastCore.reset();
  }
}

// ---------------------------------------------------------------------
// Constraint management

CRef Solver::attachConstraint(const CeSuper& constraint, bool locked) {
  assert(constraint->isSortedInDecreasingCoefOrder());
  assert(constraint->isSaturated());
  assert(constraint->hasNoZeroes());
  assert(constraint->hasNoUnits(getLevel()));
  assert(!constraint->isTautology());
  assert(constraint->nVars() > 0);
  assert(!constraint->hasNegativeSlack(getLevel()));
  assert(constraint->orig != Origin::UNKNOWN);

  CRef cr = constraint->toConstr(ca, locked, global.logger.logProofLineWithInfo(constraint, "Attach"));
  Constr& c = ca[cr];
  c.initializeWatches(cr, *this);
  constraints.push_back(cr);
  if (usedInTabu(c.getOrigin())) {
    for (unsigned int i = 0; i < c.size; ++i) {
      Lit l = c.lit(i);
      assert(isOrig(toVar(l)));
      lit2cons[l].insert({cr, i});
    }
    c.initializeTabu(tabuSol);
    if (!c.isSatisfiedByTabu(tabuSol)) {
      addToTabu(cr);
    }
  }
  if (c.isAtMostOne() && c.size > 2) {
    uint64_t hash = c.size;
    for (unsigned int i = 0; i < c.size; ++i) {
      hash ^= aux::hash(c.lit(i));
    }
    if (auto bestsize = atMostOneHashes.find(hash); bestsize == atMostOneHashes.end() || bestsize->second < c.size) {
      atMostOneHashes[hash] = c.size;
    }
  }

  Origin orig = c.getOrigin();
  bool learned = isLearned(orig);
  if (learned) {
    global.stats.LEARNEDLENGTHSUM += c.size;
    global.stats.LEARNEDDEGREESUM += c.degree();
    global.stats.LEARNEDSTRENGTHSUM += c.strength;
  } else {
    global.stats.EXTERNLENGTHSUM += c.size;
    global.stats.EXTERNDEGREESUM += c.degree();
    global.stats.EXTERNSTRENGTHSUM += c.strength;
  }
  if (c.degree() == 1) {
    global.stats.NCLAUSESLEARNED += learned;
    global.stats.NCLAUSESEXTERN += !learned;
  } else if (c.largestCoef() == 1) {
    global.stats.NCARDINALITIESLEARNED += learned;
    global.stats.NCARDINALITIESEXTERN += !learned;
  } else {
    global.stats.NGENERALSLEARNED += learned;
    global.stats.NGENERALSEXTERN += !learned;
  }

  global.stats.NCONSFORMULA += orig == Origin::FORMULA;
  global.stats.NCONSDOMBREAKER += orig == Origin::DOMBREAKER;
  global.stats.NCONSLEARNED += orig == Origin::LEARNED;
  global.stats.NCONSBOUND += isBound(orig);
  global.stats.NCONSCOREGUIDED += orig == Origin::COREGUIDED;
  global.stats.NLPGOMORYCUTS += orig == Origin::GOMORY;
  global.stats.NLPDUAL += orig == Origin::DUAL;
  global.stats.NLPFARKAS += orig == Origin::FARKAS;
  global.stats.NPURELITS += orig == Origin::PURE;
  global.stats.NHARDENINGS += orig == Origin::HARDENEDBOUND;
  global.stats.NCONSREDUCED += orig == Origin::REDUCED;

  // NOTE: propagation is not necessary, but do it at first level to make sure to derive as many unit lits as possible
  if (decisionLevel() == 0) {
    CeSuper confl = aux::timeCall<CeSuper>([&] { return runPropagation(); }, global.stats.PROPTIME);
    if (confl) {
      assert(confl->hasNegativeSlack(getLevel()));
      global.logger.logInconsistency(confl, getLevel(), getPos());
      throw UnsatEncounter();
    }
  }

  return cr;
}

/**
 * Adds c as a learned constraint with origin orig.
 * Backjumps to the level where c is no longer conflicting, as otherwise we might miss propagations.
 */
void Solver::learnConstraint(const CeSuper& ce, Origin orig) {
  assert(ce);
  assert(isLearned(orig));
  CeSuper learned = ce->clone(global.cePools);
  learned->orig = orig;
  if (orig != Origin::EQUALITY) learned->removeEqualities(getEqualities(), true);
  learned->selfSubsumeImplications(implications);
  learned->removeUnitsAndZeroes(getLevel(), getPos());
  if (learned->isTautology()) return;
  learned->saturateAndFixOverflow(getLevel(), global.options.bitsLearned.get(), global.options.bitsLearned.get(), 0);
  learned->sortInDecreasingCoefOrder(getHeuristic());
  auto [assertionLevel, isAsserting] = learned->getAssertionStatus(level, position);
  if (assertionLevel < 0) {
    backjumpTo(0);
    assert(learned->isInconsistency());
    global.logger.logInconsistency(learned, getLevel(), getPos());
    throw UnsatEncounter();
  }
  backjumpTo(assertionLevel);
  assert(!learned->hasNegativeSlack(level));
  if (isAsserting) learned->heuristicWeakening(level, position);
  learned->postProcess(getLevel(), getPos(), getHeuristic(), false, global.stats);
  assert(learned->isSaturated());
  if (learned->isTautology()) return;
  CRef cr = attachConstraint(learned, false);
  Constr& c = ca[cr];
  c.decreaseLBD(isAsserting ? learned->getLBD(level) : learned->nVars());
  // the LBD of non-asserting constraints is undefined, so we take a safe upper bound
  global.stats.LEARNEDLBDSUM += c.lbd();
}

void Solver::learnUnitConstraint(Lit l, Origin orig, ID id) {
  assert(isLearned(orig));
  assert(!isUnit(getLevel(), l));
  assert(!isUnit(getLevel(), -l));
  // so no conflict after learning

  backjumpTo(0);
  Ce32 unit = global.cePools.take32();
  unit->orig = orig;
  unit->addRhs(1);
  unit->addLhs(1, l);
  unit->resetBuffer(id);
  CRef cr = attachConstraint(unit, false);
  assert(cr != CRef_Undef);
  Constr& c = ca[cr];
  c.decreaseLBD(1);
}

void Solver::learnClause(const std::vector<Lit>& lits, Origin orig, ID id) {
  ConstrSimple32 clause{{}, 1, orig, std::to_string(id) + " "};
  clause.terms.reserve(lits.size());
  for (Lit l : lits) {
    clause.terms.push_back({1, l});
  }
  aux::timeCallVoid([&] { learnConstraint(clause.toExpanded(global.cePools), orig); }, global.stats.LEARNTIME);
}

std::pair<ID, ID> Solver::addInputConstraint(const CeSuper& ce) {
  assert(isInput(ce->orig));
  assert(decisionLevel() == 0);
  ID input = ID_Undef;
  switch (ce->orig) {
    case Origin::FORMULA:
      input = global.logger.logInput(ce);
      break;
      // TODO: reactivate below when VeriPB's redundant rule becomes stronger
      //      case Origin::PURE:
      //        input = global.logger.logPure(ce);
      //        break;
      //      case Origin::DOMBREAKER:
      //        input = global.logger.logDomBreaker(ce);
      //        break;
    default:
      input = global.logger.logAssumption(ce);
  }
  ce->strongPostProcess(*this);
  if (ce->isTautology()) {
    return {input, ID_Undef};  // already satisfied.
  }

  if (ce->hasNegativeSlack(level)) {
    assert(decisionLevel() == 0);
    assert(ce->hasNoUnits(level));
    assert(ce->isInconsistency());
    if (global.options.verbosity.get() > 0) {
      std::cout << "c Conflicting input constraint" << std::endl;
    }
    global.logger.logInconsistency(ce, getLevel(), getPos());
    throw UnsatEncounter();
  }

  CRef cr = attachConstraint(ce, true);
  assert(cr != CRef_Undef);
  ID id = ca[cr].id;
  Origin orig = ca[cr].getOrigin();
  if (isExternal(orig)) {
    external[id] = cr;
  }
  if (lpSolver && (orig == Origin::FORMULA || isBound(orig))) {
    lpSolver->addConstraint(cr, false, orig == Origin::UPPERBOUND, orig == Origin::LOWERBOUND);
  }
  return {input, id};
}

std::pair<ID, ID> Solver::addConstraint(const CeSuper& c, Origin orig) {
  // NOTE: copy to temporary constraint guarantees original constraint is not changed and does not need
  // global.logger
  CeSuper ce = c->clone(global.cePools);
  ce->orig = orig;
  std::pair<ID, ID> result = addInputConstraint(ce);
  return result;
}

std::pair<ID, ID> Solver::addConstraint(const ConstrSimpleSuper& c, Origin orig) {
  CeSuper ce = c.toExpanded(global.cePools);
  ce->orig = orig;
  std::pair<ID, ID> result = addInputConstraint(ce);
  return result;
}

void Solver::addUnitConstraint(Lit l, Origin orig) { addConstraint(ConstrSimple32({{1, l}}, 1), orig); }

void Solver::invalidateLastSol(const std::vector<Var>& vars) {
  assert(foundSolution());
  ConstrSimple32 invalidator;
  invalidator.terms.reserve(global.stats.NORIGVARS.z);
  invalidator.rhs = 1;
  for (Var v : vars) {
    invalidator.terms.push_back({1, -lastSol[v]});
  }
  addConstraint(invalidator, Origin::INVALIDATOR);
}

void Solver::removeConstraint(const CRef& cr, [[maybe_unused]] bool override) {
  Constr& c = ca[cr];
  assert(override || !c.isLocked());
  assert(!c.isMarkedForDelete());
  assert(!external.count(c.id));
  c.header.markedfordel = 1;
  ca.wasted += c.getMemSize();
  if (usedInTabu(c.getOrigin())) {
    for (unsigned int i = 0; i < c.size; ++i) {
      Lit l = c.lit(i);
      assert(isOrig(toVar(l)));
      assert(lit2cons[l].count(cr));
      lit2cons[l].erase(cr);
    }
    eraseFromTabu(cr);
  }
}

void Solver::dropExternal(ID id, bool erasable, bool forceDelete) {
  assert(erasable || !forceDelete);
  if (id == ID_Undef) return;
  auto old_it = external.find(id);
  assert(old_it != external.end());
  CRef cr = old_it->second;
  external.erase(old_it);
  ca[cr].setLocked(!erasable);
  if (forceDelete) removeConstraint(cr);
}

CeSuper Solver::getIthConstraint(int i) const { return ca[constraints[i]].toExpanded(global.cePools); }

// ---------------------------------------------------------------------
// Assumptions

void Solver::setAssumptions(const std::vector<Lit>& assumps) {
  clearAssumptions();
  if (assumps.empty()) return;
  for (Lit l : assumps) {
    assumptions.add(l);
  }
  assumptions_lim.reserve((int)assumptions.size() + 1);
  if (global.options.varSeparate && !assumps.empty()) {
    heur = &cgHeur;
  }
}

void Solver::clearAssumptions() {
  assumptions.clear();
  backjumpTo(0);
  assert(assumptionLevel() == 0);
  assumptions_lim[0] = 0;
  heur = &freeHeur;
}

bool Solver::assumptionsClashWithUnits() const {
  return std::any_of(assumptions.getKeys().cbegin(), assumptions.getKeys().cend(),
                     [&](Lit l) { return isUnit(getLevel(), -l); });
}

int Solver::getNbUnits() const { return trail.size(); }

std::vector<Lit> Solver::getUnits() const {
  if (decisionLevel() == 0) return trail;
  std::vector<Lit> units;
  units.reserve(trail_lim[0]);
  for (int i = 0; i < trail_lim[0]; ++i) {
    Lit l = trail[i];
    if (!isOrig(toVar(l))) continue;
    units.push_back(l);
  }
  return units;
}

const std::vector<Lit>& Solver::getLastSolution() const { return lastSol; }

// ---------------------------------------------------------------------
// Garbage collection

void Solver::rebuildLit2Cons() {
  for (std::unordered_map<CRef, int>& col : lit2cons) {
    col.clear();
  }
  for (const CRef& cr : constraints) {
    Constr& c = ca[cr];
    if (c.isMarkedForDelete() || !usedInTabu(c.getOrigin())) continue;
    for (unsigned int i = 0; i < c.size; ++i) {
      assert(isOrig(toVar(c.lit(i))));
      lit2cons[c.lit(i)].insert({cr, c.isClauseOrCard() ? INF : i});
    }
  }
}

void updatePtr(const std::unordered_map<uint32_t, CRef>& crefmap, CRef& cr) { cr = crefmap.at(cr.ofs); }

// We assume in the garbage collection method that reduceDB() is the
// only place where constraints are deleted.
void Solver::garbage_collect() {
  assert(decisionLevel() == 0);  // otherwise reason CRefs need to be taken care of
  if (global.options.verbosity.get() > 1) std::cout << "c GARBAGE COLLECT" << std::endl;

  ca.wasted = 0;
  ca.at = 0;
  std::unordered_map<uint32_t, CRef> crefmap;
  for (int i = 1; i < (int)constraints.size(); ++i) assert(constraints[i - 1].ofs < constraints[i].ofs);
  for (CRef& cr : constraints) {
    uint32_t offset = cr.ofs;
    size_t memSize = ca[cr].getMemSize();
    memmove(ca.memory + ca.at, ca.memory + cr.ofs, sizeof(uint32_t) * memSize);
    cr.ofs = ca.at;
    ca.at += memSize;
    crefmap[offset] = cr;
  }

  for (Lit l = -n; l <= n; ++l) {
    for (Watch& w : adj[l]) updatePtr(crefmap, w.cref);
  }
  for (auto& ext : external) {
    updatePtr(crefmap, ext.second);
  }
  rebuildLit2Cons();
  rebuildTabu();
}

// We assume in the garbage collection method that reduceDB() is the
// only place where constraints are removed from memory.
void Solver::reduceDB() {
  backjumpTo(0);  // otherwise reason CRefs need to be taken care of
  std::vector<CRef> learnts;
  learnts.reserve(constraints.size());

  removeSatisfiedNonImpliedsAtRoot();
  for (const CRef& cr : constraints) {
    Constr& c = ca[cr];
    if (c.isMarkedForDelete() || c.isLocked() || external.count(c.id)) {
      continue;
    }
    assert(!usedInTabu(c.getOrigin()));
    if (c.isSatisfiedAtRoot(getLevel())) {
      ++global.stats.NSATISFIEDSREMOVED;
      removeConstraint(cr);
    } else if ((int)c.lbd() > global.options.dbSafeLBD.get()) {
      learnts.push_back(cr);  // Don't erase glue constraints
    }
  }

  std::sort(learnts.begin(), learnts.end(), [&](CRef x, CRef y) {
    int res = (int)ca[x].lbd() - (int)ca[y].lbd();
    return res < 0 || (res == 0 && ca[x].strength > ca[y].strength);
  });
<<<<<<< HEAD
  long long limit = std::pow(std::log(global.stats.NCONFL.z), global.options.dbExp.get());
=======
  long long limit = options.dbScale.get() * std::pow(std::log(stats.NCONFL.z), options.dbExp.get());
>>>>>>> cf5e1cce
  for (size_t i = limit; i < learnts.size(); ++i) {
    removeConstraint(learnts[i]);
  }

  int currentConstraints = constraints.size();
  for (int i = 0; i < currentConstraints; ++i) {
    CRef cr = constraints[i];
    Constr& c = ca[cr];
    if (c.isMarkedForDelete() || external.count(c.id) || !c.canBeSimplified(level, equalities)) continue;
    ++global.stats.NCONSREADDED;
    CeSuper ce = c.toExpanded(global.cePools);
    bool isLocked = c.isLocked();
    bool lbd = c.lbd();
    removeConstraint(cr, true);
    ce->strongPostProcess(*this);
    if (ce->isTautology()) continue;
    if (ce->nVars() == 0) {
      assert(ce->isInconsistency());  // it's not a tautology ;)
      global.logger.logInconsistency(ce, getLevel(), getPos());
      throw UnsatEncounter();
    }
    CRef crnew = attachConstraint(ce, isLocked);  // NOTE: this invalidates ce!
    if (crnew == CRef_Undef) continue;
    ca[crnew].decreaseLBD(lbd);
  }

  for (Lit l = -n; l <= n; ++l) {
    for (int i = 0; i < (int)adj[l].size(); ++i) {
      if (ca[adj[l][i].cref].isMarkedForDelete()) {
        aux::swapErase(adj[l], i--);
      }
    }
  }

  std::vector<int> cardPoints;
  long long reduced = 0;
  for (size_t i = limit; i < learnts.size(); ++i) {
    Constr& c = ca[learnts[i]];
    assert(c.isMarkedForDelete());
    if (!c.isClauseOrCard()) {
      ++reduced;
      CeSuper ce = c.toExpanded(global.cePools);
      ce->removeUnitsAndZeroes(getLevel(), getPos());
      if (ce->isTautology()) continue;  // possible due to further root propagations during rewriting of constraints
      ce->simplifyToCardinality(false, ce->getMaxStrengthCardinalityDegree(cardPoints));
      aux::timeCallVoid([&] { learnConstraint(ce, Origin::REDUCED); }, global.stats.LEARNTIME);
    }
  }

  size_t j = 0;
  unsigned int decay = (unsigned int)global.options.dbDecayLBD.get();
  for (size_t i = 0; i < constraints.size(); ++i) {
    Constr& c = ca[constraints[i]];
    if (c.isMarkedForDelete()) {
      c.freeUp();  // free up indirectly owned memory before implicitly deleting c during garbage collect
    } else {
      c.decayLBD(decay);
      constraints[j++] = constraints[i];
    }
  }
  constraints.resize(j);
  if ((double)ca.wasted / (double)ca.at > 0.2) {
    aux::timeCallVoid([&] { garbage_collect(); }, global.stats.GCTIME);
  }
}

// ---------------------------------------------------------------------
// Solving

double Solver::luby(double y, int i) {
  // Find the finite subsequence that contains index 'i', and the
  // size of that subsequence:
  int size, seq;
  for (size = 1, seq = 0; size < i + 1; seq++, size = 2 * size + 1) {
  }
  while (size != i + 1) {
    size = (size - 1) >> 1;
    --seq;
    assert(size != 0);
    i = i % size;
  }
  return std::pow(y, seq);
}

bool Solver::checkSAT(const std::vector<Lit>& assignment) {
  return std::all_of(constraints.cbegin(), constraints.cend(), [&](CRef cr) {
    const Constr& c = ca[cr];
    return c.getOrigin() != Origin::FORMULA || c.toExpanded(global.cePools)->isSatisfied(assignment);
  });
}

void Solver::inProcess() {
  assert(decisionLevel() == 0);
  removeSatisfiedNonImpliedsAtRoot();
  if (global.options.pureLits) derivePureLits();
  if (global.options.domBreakLim.get() != 0) dominanceBreaking();
  if (global.options.inpAMO.get() != 0) {
    aux::timeCallVoid([&] { runAtMostOneDetection(); }, global.stats.ATMOSTONETIME);
  }
  // TODO: timing methods should be done via wrapper methods?

#if WITHSOPLEX
  if (lpSolver && lpSolver->canInProcess()) {
    CeSuper bound = aux::timeCall<CeSuper>([&] { return lpSolver->inProcess(); }, global.stats.LPTOTALTIME);
    if (bound) lastGlobalDual = bound;
  }
#endif  // WITHSOPLEX
}

void Solver::presolve() {
  if (global.options.verbosity.get() > 0) std::cout << "c PRESOLVE" << std::endl;
  aux::timeCallVoid([&] { inProcess(); }, global.stats.INPROCESSTIME);

#if WITHSOPLEX
  if (global.options.lpTimeRatio.get() > 0) {
    lpSolver = std::make_shared<LpSolver>(*this, objective, global);
    CeSuper bound = aux::timeCall<CeSuper>([&] { return lpSolver->inProcess(); }, global.stats.LPTOTALTIME);
    if (bound) lastGlobalDual = bound;
  }
#endif
}

void Solver::removeSatisfiedNonImpliedsAtRoot() {
  assert(decisionLevel() == 0);
  std::vector<CRef> toCheck;
  for (int i = lastRemoveSatisfiedsTrail; i < (int)trail.size(); ++i) {
    Lit l = trail[i];
    if (!isOrig(toVar(l))) continue;  // no column view for auxiliary variables for now
    for (const std::pair<const CRef, int>& pr : lit2cons[l]) {
      Constr& c = ca[pr.first];
      assert(!c.isMarkedForDelete());  // should be erased from lit2cons when marked for delete
      if (c.isSeen()) continue;
      c.setSeen(true);
      toCheck.push_back(pr.first);
    }
  }
  for (const CRef& cr : toCheck) {
    Constr& c = ca[cr];
    assert(c.isSeen());
    c.setSeen(false);
    if (c.isSatisfiedAtRoot(getLevel()) && external.count(c.id) == 0) {  // upper bound constraints may yet be external
      ++global.stats.NSATISFIEDSREMOVED;
      removeConstraint(cr, true);
    }
  }
  lastRemoveSatisfiedsTrail = trail.size();
}

void Solver::derivePureLits() {
  assert(decisionLevel() == 0);
  for (Lit l = -getNbVars(); l <= getNbVars(); ++l) {
    quit::checkInterrupt(global);
    if (l == 0 || !isOrig(toVar(l)) || isKnown(getPos(), l) || objectiveLits.has(l) || equalities.isPartOfEquality(l) ||
        !lit2cons[-l].empty())
      continue;  // NOTE: core-guided variables will not be eliminated
    addUnitConstraint(l, Origin::PURE);
    removeSatisfiedNonImpliedsAtRoot();
  }
}

void Solver::dominanceBreaking() {
  removeSatisfiedNonImpliedsAtRoot();
  std::unordered_set<Lit> inUnsaturatableConstraint;
  IntSet& saturating = global.isPool.take();
  IntSet& intersection = global.isPool.take();
  for (Lit l = -getNbVars(); l <= getNbVars(); ++l) {
    if (l == 0 || !isOrig(toVar(l)) || isKnown(getPos(), l) || objectiveLits.has(l) || equalities.isPartOfEquality(l))
      continue;
    assert(saturating.isEmpty());
    std::unordered_map<CRef, int>& col = lit2cons[-l];
    if (col.empty()) {
      addUnitConstraint(l, Origin::PURE);
      removeSatisfiedNonImpliedsAtRoot();
      continue;
    }
    if ((global.options.domBreakLim.get() != -1 && (int)col.size() >= global.options.domBreakLim.get()) ||
        (int)col.size() >= lit2consOldSize[-l] || inUnsaturatableConstraint.count(-l)) {
      continue;
    }

    lit2consOldSize[-l] = col.size();
    Constr* first = &ca[col.cbegin()->first];
    unsigned int firstUnsatIdx = first->getUnsaturatedIdx();
    for (const std::pair<const CRef, int>& pr : col) {
      Constr& c = ca[pr.first];
      unsigned int unsatIdx = c.getUnsaturatedIdx();
      if (unsatIdx < firstUnsatIdx) {  // smaller number of starting lits
        first = &c;
        firstUnsatIdx = unsatIdx;
      }
      if (firstUnsatIdx == 0) {
        for (unsigned int i = 0; i < first->size; ++i) {
          inUnsaturatableConstraint.insert(first->lit(i));
        }
        break;
      }
    }
    assert(!first->isMarkedForDelete());
    for (unsigned int i = 0; i < firstUnsatIdx; ++i) {
      Lit ll = first->lit(i);
      assert(!isTrue(getLevel(), ll));  // otherwise the constraint would be satisfied and hence removed at the root
      if (!isFalse(getLevel(), ll)) {
        saturating.add(first->lit(i));
      }
    }
    saturating.remove(-l);  // if l is false, then we can not pick it to be true ;)
    auto range = binaryImplicants.equal_range(-l);
    for (auto it = range.first; it != range.second; ++it) {
      saturating.remove(-it->second);  // not interested in anything that already implies l TODO: is this needed?
    }
    for (const std::pair<const CRef, int>& pr : col) {
      if (saturating.isEmpty()) break;
      Constr& c = ca[pr.first];
      unsigned int unsatIdx = c.getUnsaturatedIdx();
      if (unsatIdx == 0) {
        for (unsigned int i = 0; i < c.size; ++i) {
          inUnsaturatableConstraint.insert(c.lit(i));
        }
      }
      assert(intersection.isEmpty());
      for (unsigned int i = 0; i < unsatIdx; ++i) {
        quit::checkInterrupt(global);
        Lit ll = c.lit(i);
        if (saturating.has(ll)) intersection.add(ll);
      }
      saturating = intersection;
      intersection.clear();
    }
    if (saturating.isEmpty()) continue;

    // saturating contains the intersection of the saturating literals for all constraints,
    // so asserting any literal in saturating makes l pure,
    // so we can add all these binary implicants as dominance breakers.
    for (Lit ll : saturating.getKeys()) {
      binaryImplicants.insert({ll, l});
      binaryImplicants.insert({-l, -ll});
      addConstraint(ConstrSimple32{{{1, -ll}, {1, l}}, 1}, Origin::DOMBREAKER);
      removeSatisfiedNonImpliedsAtRoot();
    }
    saturating.clear();
  }
  global.isPool.release(saturating);
  global.isPool.release(intersection);
}

SolveState Solver::solve() {
  StatNum lastPropTime = global.stats.PROPTIME.z;
  StatNum lastCATime = global.stats.CATIME.z;
  StatNum lastNProp = global.stats.NPROP.z;
  bool runLP = false;
  while (true) {
    quit::checkInterrupt(global);
    CeSuper confl = CeNull();
    if (runLP) {
      confl = aux::timeCall<CeSuper>([&] { return runPropagationWithLP(); }, global.stats.PROPTIME);
    } else {
      confl = aux::timeCall<CeSuper>([&] { return runPropagation(); }, global.stats.PROPTIME);
    }

    runLP = (bool)confl;
    if (confl) {
      assert(confl->hasNegativeSlack(level));
      ++global.stats.NCONFL;
      nconfl_to_restart--;
      long long nconfl = static_cast<long long>(global.stats.NCONFL.z);
      if (nconfl % 1000 == 0 && global.options.verbosity.get() > 0) {
        std::cout << "c " << nconfl << " confls " << constraints.size() << " constrs "
                  << getNbVars() - (long long)(global.stats.NUNITS.z + global.stats.NPROBINGEQS.z) << " vars"
                  << std::endl;
        if (global.options.verbosity.get() > 2) {
          // memory usage
          std::cout << "c total constraint space: " << ca.cap * 4 / 1024. / 1024. << "MB" << std::endl;
          std::cout << "c total #watches: ";
          long long cnt = 0;
          for (Lit l = -n; l <= n; l++) cnt += (long long)adj[l].size();
          std::cout << cnt << std::endl;
        }
      }
      if (decisionLevel() == 0) {
        global.logger.logInconsistency(confl, getLevel(), getPos());
        throw UnsatEncounter();
      } else if (decisionLevel() > assumptionLevel()) {
        CeSuper analyzed = aux::timeCall<CeSuper>([&] { return analyze(confl); }, global.stats.CATIME);
        assert(analyzed);
        assert(analyzed->hasNegativeSlack(getLevel()));
        assert(analyzed->isSaturated());
        aux::timeCallVoid([&] { learnConstraint(analyzed, Origin::LEARNED); }, global.stats.LEARNTIME);
      } else {
        aux::timeCallVoid([&] { extractCore(confl); }, global.stats.CATIME);
        assert(!lastCore || lastCore->hasNegativeSlack(assumptions.getIndex()));
        return SolveState::INCONSISTENT;
      }
    } else {  // no conflict
      if (nconfl_to_restart <= 0) {
        backjumpTo(assumptionLevel());
        ++global.stats.NRESTARTS;
        double rest_base = luby(global.options.lubyBase.get(), static_cast<int>(global.stats.NRESTARTS.z));
        nconfl_to_restart = (long long)rest_base * global.options.lubyMult.get();
      }
<<<<<<< HEAD
      if (global.stats.NCONFL >= nconfl_to_reduce) {
        ++global.stats.NCLEANUP;
        nconfl_to_reduce += 1 + std::pow(std::log(global.stats.NCONFL.z), global.options.dbExp.get());

        if (global.options.verbosity.get() > 0) {
          StatNum propDiff = global.stats.PROPTIME.z - lastPropTime;
          StatNum cADiff = global.stats.CATIME.z - lastCATime;
          StatNum nPropDiff = global.stats.NPROP.z - lastNProp;
=======
      if (stats.NCONFL >= nconfl_to_reduce) {
        ++stats.NCLEANUP;
        nconfl_to_reduce += 1 + options.dbScale.get() * std::pow(std::log(stats.NCONFL.z), options.dbExp.get());

        if (options.verbosity.get() > 0) {
          long double propDiff = stats.PROPTIME.z - lastPropTime;
          long double cADiff = stats.CATIME.z - lastCATime;
          long double nPropDiff = stats.NPROP.z - lastNProp;
>>>>>>> cf5e1cce
          std::cout << "c INPROCESSING " << propDiff << " proptime " << nPropDiff / propDiff << " prop/sec "
                    << propDiff / cADiff << " prop/ca" << std::endl;
          lastPropTime = global.stats.PROPTIME.z;
          lastCATime = global.stats.CATIME.z;
          lastNProp = global.stats.NPROP.z;
        }
        aux::timeCallVoid([&] { reduceDB(); }, global.stats.CLEANUPTIME);
        aux::timeCallVoid([&] { inProcess(); }, global.stats.INPROCESSTIME);
        return SolveState::INPROCESSED;
      }
      Lit next = 0;
      assert(assumptionLevel() <= decisionLevel());
      if (assumptions_lim.back() < (int)assumptions.size()) {
        for (int i = (decisionLevel() == 0 ? 0 : trail_lim.back()); i < (int)trail.size(); ++i) {
          Lit l = trail[i];
          if (assumptions.has(-l)) {  // found conflicting assumption
            if (isUnit(level, l)) {   // negated assumption is unit
              backjumpTo(0);
              lastCore.reset();
              return SolveState::INCONSISTENT;
            } else {
              aux::timeCallVoid([&] { extractCore(ca[reason[toVar(l)]].toExpanded(global.cePools), -l); },
                                global.stats.CATIME);
              assert(!lastCore || lastCore->hasNegativeSlack(assumptions.getIndex()));
              return SolveState::INCONSISTENT;
            }
          }
        }
      }
      while (assumptions_lim.back() < (int)assumptions.size()) {
        assert(decisionLevel() == assumptionLevel());
        Lit l_assump = assumptions.getKeys()[assumptions_lim.back()];
        assert(!isFalse(level, l_assump));  // otherwise above check should have caught this
        if (isTrue(level, l_assump)) {      // assumption already propagated
          ++assumptions_lim.back();
        } else {  // unassigned assumption
          next = l_assump;
          assumptions_lim.push_back(assumptions_lim.back() + 1);
          break;
        }
      }
      if (next == 0) {
        next = aux::timeCall<Lit>([&] { return heur->pickBranchLit(getPos()); }, global.stats.HEURTIME);
      }
      if (next == 0) {
        assert((int)trail.size() == getNbVars());
        lastSol.resize(getNbVars() + 1);
        lastSol[0] = 0;
        for (Var v = 1; v <= getNbVars(); ++v) lastSol[v] = isOrig(v) ? (isTrue(level, v) ? v : -v) : 0;
        backjumpTo(0);
        return SolveState::SAT;
      }
      assert(next != 0);
      if (global.options.inpProbing && decisionLevel() == 0 && toVar(lastRestartNext) != toVar(next)) {
        aux::timeCallVoid([&] { probeRestart(next); }, global.stats.PROBETIME);
        assert(isKnown(getPos(), next));  // invariant of calling heur->pickBranchLit(...)
      } else {
        decide(next);
      }
      assert(isKnown(getPos(), next));
    }
  }
}

void Solver::probeRestart(Lit next) {
  lastRestartNext = toVar(next);
  int oldUnits = trail.size();
  State state = probe(-next, true);
  if (state == State::SUCCESS) {
    IntSet& trailSet = global.isPool.take();
    for (int i = trail_lim[0] + 1; i < (int)trail.size(); ++i) {
      trailSet.add(trail[i]);
    }
    backjumpTo(0);
    std::vector<Lit> newUnits;
    State state = probe(next, true);
    if (state == State::SUCCESS) {
      for (int i = trail_lim[0] + 1; i < (int)trail.size(); ++i) {
        Lit l = trail[i];
        if (trailSet.has(l)) {
          newUnits.push_back(l);
        } else if (trailSet.has(-l)) {
          equalities.merge(next, l);
        }
      }
      if (!newUnits.empty()) {
        backjumpTo(0);
        for (Lit l : newUnits) {
          assert(!isUnit(getLevel(), -l));
          if (!isUnit(getLevel(), l)) {
            aux::timeCallVoid([&] { learnUnitConstraint(l, Origin::PROBING, global.logger.logImpliedUnit(next, l)); },
                              global.stats.LEARNTIME);
          }
        }
      }
    }
    global.isPool.release(trailSet);
  }
  global.stats.NPROBINGLITS += (decisionLevel() == 0 ? trail.size() : trail_lim[0]) - oldUnits;
  if (decisionLevel() == 0 && isUnknown(getPos(), next)) {
    decide(next);
  }
  assert(assumptionLevel() == 0);
  if (decisionLevel() == 1 && assumptions_lim.back() < (int)assumptions.size()) {
    assumptions_lim.push_back(assumptions_lim.back() + 1);
    // repair assumptions_lim
  }
}

void Solver::detectAtMostOne(Lit seed, std::unordered_set<Lit>& considered, std::vector<Lit>& previousProbe) {
  assert(decisionLevel() == 0);
  if (considered.count(seed) || isKnown(getPos(), seed) || probe(-seed, true) == State::FAIL) {
    return;  // if probe fails, found unit literals instead
  }

  // find candidates
  std::vector<Lit> candidates = {};
  assert(decisionLevel() == 1);
  candidates.reserve(trail.size() - trail_lim[0]);
  for (int i = trail_lim[0] + 1; i < (int)trail.size(); ++i) {
    candidates.push_back(trail[i]);
  }
  backjumpTo(0);

  if (!previousProbe.empty()) {
    IntSet& previous = global.isPool.take();
    for (Lit l : previousProbe) {
      previous.add(l);
    }
    for (Lit l : candidates) {
      if (previous.has(l) && isUnknown(getPos(), l)) {
        assert(decisionLevel() == 0);
        aux::timeCallVoid([&] { learnUnitConstraint(l, Origin::PROBING, global.logger.logImpliedUnit(seed, l)); },
                          global.stats.LEARNTIME);
      } else if (previous.has(-l)) {
        equalities.merge(-seed, l);
      }
    }
    global.isPool.release(previous);
  } else {
    previousProbe = candidates;
  }

  // check whether at least three of them form a clique
  std::vector<Lit> cardLits = {seed};  // clique so far
  std::sort(candidates.begin(), candidates.end(),
            [&](Lit x, Lit y) { return getHeuristic().getActivity(toVar(x)) < getHeuristic().getActivity(toVar(y)); });
  assert(candidates.size() <= 1 ||
         getHeuristic().getActivity(toVar(candidates[0])) <= getHeuristic().getActivity(toVar(candidates[1])));
  while (candidates.size() > 1) {
    assert(decisionLevel() == 0);
    quit::checkInterrupt(global);
    Lit current = candidates.back();
    candidates.pop_back();
    if (isKnown(getPos(), current)) continue;
    State state = probe(-current, false);
    if (state == State::FAIL) {
      continue;
    }
    IntSet& trailSet = global.isPool.take();
    for (int i = trail_lim[0] + 1; i < (int)trail.size(); ++i) {
      trailSet.add(trail[i]);
    }
    backjumpTo(0);
    for (Lit l : cardLits) {
      if (trailSet.has(-l) && isUnknown(getPos(), l)) {
        assert(decisionLevel() == 0);
        global.isPool.release(trailSet);
        aux::timeCallVoid([&] { learnUnitConstraint(l, Origin::PROBING, global.logger.logImpliedUnit(l, current)); },
                          global.stats.LEARNTIME);
        continue;
      }
    }
    if (std::any_of(candidates.begin(), candidates.end(), [&](Lit l) { return trailSet.has(l); })) {
      cardLits.push_back(current);  // found an additional cardinality lit
      candidates.erase(std::remove_if(candidates.begin(), candidates.end(), [&](Lit l) { return !trailSet.has(l); }),
                       candidates.end());
    }
    assert(!candidates.empty());
    global.isPool.release(trailSet);
  }
  for (Lit l : candidates) {
    cardLits.push_back(l);
  }
  for (Lit l : cardLits) {
    considered.insert(l);
  }
  for (int i = 0; i < (int)cardLits.size(); ++i) {
    if (isUnit(getLevel(), -cardLits[i])) {
      aux::swapErase(cardLits, i--);
    }
  }
  if (cardLits.size() > 2) {
    uint64_t hash = aux::hashForSet<Lit>(cardLits);
    if (auto bestsize = atMostOneHashes.find(hash);
        bestsize != atMostOneHashes.end() && bestsize->second >= cardLits.size()) {
      return;
    }
    atMostOneHashes[hash] = cardLits.size();
    ConstrSimple32 card{{}, (int)cardLits.size() - 1};
    for (Lit l : cardLits) {
      card.terms.push_back({1, l});
    }
    ++global.stats.ATMOSTONES;
    CeSuper ce = card.toExpanded(global.cePools);
    global.logger.logAtMostOne(card, ce);
    aux::timeCallVoid([&] { learnConstraint(ce, Origin::DETECTEDAMO); }, global.stats.LEARNTIME);
  }
}

void Solver::runAtMostOneDetection() {
  assert(decisionLevel() == 0);
  int currentUnits = trail.size();
  DetTime currentDetTime = global.stats.getDetTime();
  DetTime oldDetTime = currentDetTime;
  std::vector<Lit> previous;
  std::unordered_set<Lit> considered;
  Lit next = heur->nextInActOrder(0);  // first in activity order
  while (next != 0 && (global.options.inpAMO.get() == 1 ||
                       global.stats.ATMOSTONEDETTIME <
                           global.options.inpAMO.get() * std::max(global.options.basetime.get(), currentDetTime))) {
    previous.clear();
    detectAtMostOne(-next, considered, previous);
    detectAtMostOne(next, considered, previous);
    next = heur->nextInActOrder(next);
    oldDetTime = currentDetTime;
    currentDetTime = global.stats.getDetTime();
    global.stats.ATMOSTONEDETTIME += currentDetTime - oldDetTime;
  }
  global.stats.NATMOSTONEUNITS += trail.size() - currentUnits;
}

void Solver::addToTabu(const CRef& cr) {
  assert(usedInTabu(ca[cr].getOrigin()));
  assert(isValid(cr));
  assert(!violatedPtrs.count(cr));
  assert(!ca[cr].isSatisfiedByTabu(tabuSol));
  assert(!ca[cr].isMarkedForDelete());
  violatedQueue.push_front(cr);
  violatedPtrs.insert({cr, violatedQueue.cbegin()});
  assert(*violatedPtrs[cr] == cr);
}

void Solver::eraseFromTabu(const CRef& cr) {
  assert(usedInTabu(ca[cr].getOrigin()));
  std::unordered_map<CRef, std::list<CRef>::const_iterator>::iterator node = violatedPtrs.find(cr);
  if (node == violatedPtrs.end()) return;
  assert(*node->second == cr);
  violatedQueue.erase(node->second);
  violatedPtrs.erase(node);
  assert(!violatedPtrs.count(cr));
}

void Solver::rebuildTabu() {
  violatedQueue.clear();
  violatedPtrs.clear();
  for (const CRef& cr : constraints) {
    Constr& c = ca[cr];
    if (!usedInTabu(c.getOrigin()) || c.isMarkedForDelete() || c.isSatisfiedByTabu(tabuSol)) continue;
    addToTabu(cr);
  }
}

bool Solver::runTabuOnce() {
  assert(global.stats.NCLEANUP >= 0);
  std::vector<Lit> changeds;
  DetTime currentDetTime = global.stats.getDetTime();
  DetTime oldDetTime = currentDetTime;
  while (!violatedPtrs.empty() &&
         (global.options.tabuLim.get() == 1 ||
          global.stats.TABUDETTIME <
              global.options.tabuLim.get() * std::max(global.options.basetime.get(), currentDetTime))) {
    assert(violatedPtrs.empty() == violatedQueue.empty());
    quit::checkInterrupt(global);
    changeds.clear();
    CRef cr = violatedQueue.back();
    assert(violatedPtrs.count(cr));
    Constr& c = ca[cr];
    assert(!c.isSatisfiedByTabu(tabuSol));
    Lit* tabuLits = c.tabuLits();
    int high = c.nTabuLits();
    int low = 0;
    while (low < high && !c.isSatisfiedByTabu(tabuSol)) {
      int idx = aux::getRand(low, high);
      Lit l = tabuLits[idx];
      Var v = toVar(l);
      if (isUnit(getLevel(), l) || isUnit(getLevel(), -l)) {
        --c.nTabuLits();
        --high;
        std::swap(tabuLits[idx], tabuLits[high]);
        std::swap(tabuLits[high], tabuLits[c.nTabuLits()]);
      } else if (tabuSol[v] == l) {
        std::swap(tabuLits[idx], tabuLits[low]);
        ++low;
      } else if (ranks[v] > cutoff) {
        --high;
        std::swap(tabuLits[idx], tabuLits[high]);
      } else {
        flipTabu(l);
        std::swap(tabuLits[low], tabuLits[idx]);
        ++low;
        changeds.push_back(l);
      }
    }
    assert(c.isSatisfiedByTabu(tabuSol) || high == low);
    high = c.nTabuLits();
    while (!c.isSatisfiedByTabu(tabuSol)) {
      int idx = aux::getRand(low, high);
      Lit l = tabuLits[idx];
      assert(!isUnit(getLevel(), l));
      assert(!isUnit(getLevel(), -l));
      assert(tabuSol[toVar(l)] != l);
      cutoff = std::max(cutoff, ranks[toVar(l)]);
      flipTabu(l);
      std::swap(tabuLits[low], tabuLits[idx]);
      ++low;
      changeds.push_back(l);
    }
    assert(c.isSatisfiedByTabu(tabuSol));
    assert(!violatedPtrs.count(cr));

    oldDetTime = currentDetTime;
    currentDetTime = global.stats.getDetTime();
    global.stats.TABUDETTIME += currentDetTime - oldDetTime;
  }
  if (violatedPtrs.empty()) {
    lastSol.resize(getNbVars() + 1);
    lastSol[0] = 0;
    for (Var v = 1; v <= getNbVars(); ++v) lastSol[v] = isOrig(v) ? tabuSol[v] : 0;
    return true;
  }
  return false;
}

void Solver::flipTabu(Lit l) {
  ++global.stats.TABUFLIPS;
  Var v = toVar(l);
  assert(tabuSol[v] == -l);
  assert(!isUnit(getLevel(), -l));  // no flipping back unit lits
  assert(ranks[v] <= cutoff);
  tabuSol[v] = l;
  ranks[v] = next;
  ++next;
  for (const std::pair<const CRef, int>& cri : lit2cons[l]) {
    CRef cr = cri.first;
    Constr& c = ca[cr];
    c.increaseTabuSlack(cri.second);
    if (!c.isSatisfiedByTabu(tabuSol)) {
      assert(violatedPtrs.count(cr));
      continue;
    }
    eraseFromTabu(cr);
  }
  for (const std::pair<const CRef, int>& cri : lit2cons[-l]) {
    CRef cr = cri.first;
    Constr& c = ca[cr];
    c.decreaseTabuSlack(cri.second);
    if (c.isSatisfiedByTabu(tabuSol)) {
      assert(!violatedPtrs.count(cr));
      continue;
    }
    if (!violatedPtrs.count(cr)) {
      addToTabu(cr);
    }
  }
  assert(tabuSol[v] == l);
}

void Solver::phaseToTabu() {
  for (Var v = 1; v <= getNbVars(); ++v) {
    if (!isOrig(v)) continue;
    Lit l = tabuSol[v];
    assert(l != 0);
    assert(!isUnit(getLevel(), -l));
    if (!isUnit(getLevel(), l) && freeHeur.getPhase(v) != l) {
      cutoff = ranks[toVar(l)];
      flipTabu(-l);
    }
  }
}

void Solver::lastSolToPhase() {
  for (Var v = 1; v <= getNbVars(); ++v) {
    if (!isOrig(v)) continue;
    freeHeur.setPhase(v, lastSol[v]);
  }
}

void Solver::ranksToAct() {
  // TODO: refactor to VMTF activity structure
  //  ActValV nbConstrs = constraints.size();
  //  for (Var v = 1; v <= getNbVars(); ++v) {
  //    if (!isOrig(v)) continue;
  //    freeHeur.activity[v] = std::max(cutoff, ranks[v]) + (adj[v].size() + adj[-v].size()) / nbConstrs;
  //    cgHeur.activity[v] = freeHeur.activity[v];
  //  }
  //  freeHeur.heap.recalculate();
  //  freeHeur.v_vsids_inc = next;
  //  cgHeur.heap.recalculate();
  //  cgHeur.v_vsids_inc = next;
}

}  // namespace xct<|MERGE_RESOLUTION|>--- conflicted
+++ resolved
@@ -899,11 +899,8 @@
     int res = (int)ca[x].lbd() - (int)ca[y].lbd();
     return res < 0 || (res == 0 && ca[x].strength > ca[y].strength);
   });
-<<<<<<< HEAD
-  long long limit = std::pow(std::log(global.stats.NCONFL.z), global.options.dbExp.get());
-=======
-  long long limit = options.dbScale.get() * std::pow(std::log(stats.NCONFL.z), options.dbExp.get());
->>>>>>> cf5e1cce
+  long long limit =
+      global.options.dbScale.get() * std::pow(std::log(global.stats.NCONFL.z), global.options.dbExp.get());
   for (size_t i = limit; i < learnts.size(); ++i) {
     removeConstraint(learnts[i]);
   }
@@ -1203,25 +1200,14 @@
         double rest_base = luby(global.options.lubyBase.get(), static_cast<int>(global.stats.NRESTARTS.z));
         nconfl_to_restart = (long long)rest_base * global.options.lubyMult.get();
       }
-<<<<<<< HEAD
       if (global.stats.NCONFL >= nconfl_to_reduce) {
         ++global.stats.NCLEANUP;
-        nconfl_to_reduce += 1 + std::pow(std::log(global.stats.NCONFL.z), global.options.dbExp.get());
-
+        nconfl_to_reduce +=
+            1 + global.options.dbScale.get() * std::pow(std::log(global.stats.NCONFL.z), global.options.dbExp.get());
         if (global.options.verbosity.get() > 0) {
           StatNum propDiff = global.stats.PROPTIME.z - lastPropTime;
           StatNum cADiff = global.stats.CATIME.z - lastCATime;
           StatNum nPropDiff = global.stats.NPROP.z - lastNProp;
-=======
-      if (stats.NCONFL >= nconfl_to_reduce) {
-        ++stats.NCLEANUP;
-        nconfl_to_reduce += 1 + options.dbScale.get() * std::pow(std::log(stats.NCONFL.z), options.dbExp.get());
-
-        if (options.verbosity.get() > 0) {
-          long double propDiff = stats.PROPTIME.z - lastPropTime;
-          long double cADiff = stats.CATIME.z - lastCATime;
-          long double nPropDiff = stats.NPROP.z - lastNProp;
->>>>>>> cf5e1cce
           std::cout << "c INPROCESSING " << propDiff << " proptime " << nPropDiff / propDiff << " prop/sec "
                     << propDiff / cADiff << " prop/ca" << std::endl;
           lastPropTime = global.stats.PROPTIME.z;
