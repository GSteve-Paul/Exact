--- conflicted
+++ resolved
@@ -209,10 +209,6 @@
           cBumpActivity(C);
           recomputeLBD(C);
         }
-<<<<<<< HEAD
-        return C.toExpanded(cePools);
-=======
-        C.toConstraint(conflConstraint);
 
         stats.NENCFORMULA += C.getOrigin() == Origin::FORMULA;
         stats.NENCLEARNED += C.getOrigin() == Origin::LEARNED;
@@ -222,8 +218,7 @@
         stats.NLPENCLEARNEDFARKAS += C.getOrigin() == Origin::LEARNEDFARKAS;
         stats.NLPENCFARKAS += C.getOrigin() == Origin::FARKAS;
 
-        return false;
->>>>>>> f2ba75d2
+        return C.toExpanded(cePools);
       }
     }
   }
