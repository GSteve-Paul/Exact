--- conflicted
+++ resolved
@@ -230,20 +230,6 @@
                             "0 =< float =< 1", [](const double& x) -> bool { return x >= 0 && x <= 1; }};
   BoolOption cgIndCores{"cg-indcores", "Use independent cores for core-guided search", 0};
   BoolOption cgStrat{"cg-strat", "Use stratification for core-guided search", 1};
-<<<<<<< HEAD
-  BoolOption cgFixedPhase{"cg-fixedphase", "Fix the phase to the incumbent solution during linear optimization", 1};
-  BoolOption keepAll{"keepall", "Keep all learned constraints in the database indefinitely", 0};
-
-  const std::vector<Option*> options = {
-      &help,           &printSol,      &verbosity,     &proofLog,      &optMode,
-      &lubyBase,       &lubyMult,      &varDecay,      &clauseDecay,   &dbCleanInc,
-      &propCounting,   &propClause,    &propCard,      &propIdx,       &propSup,
-      &lpPivotRatio,   &lpPivotBudget, &lpIntolerance, &addGomoryCuts, &addLearnedCuts,
-      &gomoryCutLimit, &maxCutCos,     &slackdiv,      &weakenFull,    &weakenNonImplying,
-      &bumpOnlyFalse,  &bumpCanceling, &bumpLits,      &bitsOverflow,  &bitsReduced,
-      &bitsLearned,    &bitsInput,     &cgLazy,        &cgBoosted,     &cgIndCores,
-      &cgStrat,        &cgFixedPhase,  &keepAll,
-=======
   BoolOption cgSolutionPhase{"cg-solutionphase", "Fix the phase to the incumbent solution during linear optimization",
                              1};
   EnumOption cgReduction{
@@ -252,6 +238,7 @@
   BoolOption cgDecisionCore{"cg-decisioncore",
                             "Extract a second decision core, choose the best resulting cardinality core", 1};
   BoolOption cgCoreUpper{"cg-coreupper", "Exploit upper bound on cardinality cores", 1};
+  BoolOption keepAll{"keepall", "Keep all learned constraints in the database indefinitely", 0};
 
   const std::vector<Option*> options = {
       &help,           &printSol,      &verbosity,       &proofLog,      &optMode,
@@ -262,8 +249,7 @@
       &bumpOnlyFalse,  &bumpCanceling, &bumpLits,        &bitsOverflow,  &bitsReduced,
       &bitsLearned,    &bitsInput,     &cgEncoding,      &cgBoosted,     &cgHybrid,
       &cgIndCores,     &cgStrat,       &cgSolutionPhase, &cgReduction,   &cgResolveProp,
-      &cgDecisionCore, &cgCoreUpper,
->>>>>>> 9aa32221
+      &cgDecisionCore, &cgCoreUpper,   &keepAll,
   };
   std::unordered_map<std::string, Option*> name2opt;
 
