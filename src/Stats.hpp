--- conflicted
+++ resolved
@@ -468,14 +468,11 @@
       &LASTUB,
       &LASTLB,
       &DEPLTIME,
-<<<<<<< HEAD
+      &TOTALMIRWEAKEN,
+      &AVGMIRWEAKEN,
       &NMIRSTRONGER,
       &NDIVSTRONGER,
       &NEQUAL,
-=======
-      &TOTALMIRWEAKEN,
-      &AVGMIRWEAKEN,
->>>>>>> 877df59e
 #if WITHSOPLEX
       &LPOBJ,
       &NLPADDEDROWS,
