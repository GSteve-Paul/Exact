--- conflicted
+++ resolved
@@ -269,29 +269,17 @@
 void Exact::printInput() const { ilp.printInput(std::cout); }
 void Exact::printFormula() { ilp.printFormula(std::cout); }
 
-<<<<<<< HEAD
 void Exact::setObjective(const std::vector<long long>& coefs, const std::vector<std::string>& vars, long long offset) {
-  if (coefs.size() != vars.size()) throw std::invalid_argument("Coefficient and variable lists differ in size.");
-  if (vars.size() > 1e9) throw std::invalid_argument("Objective has more than 1e9 terms.");
-=======
-void Exact::init(const std::vector<long long>& coefs, const std::vector<std::string>& vars, long long offset) {
   if (coefs.size() != vars.size()) throw InvalidArgument("Coefficient and variable lists differ in size.");
   if (vars.size() > 1e9) throw InvalidArgument("Objective has more than 1e9 terms.");
->>>>>>> 543b98bd
   if (unsatState) return;
   ilp.setObjective(getCoefs(coefs), getVariables(vars), {}, offset);
 }
-<<<<<<< HEAD
+
 void Exact::setObjective(const std::vector<std::string>& coefs, const std::vector<std::string>& vars,
                          const std::string& offset) {
-  if (coefs.size() != vars.size()) throw std::invalid_argument("Coefficient and variable lists differ in size.");
-  if (vars.size() > 1e9) throw std::invalid_argument("Objective has more than 1e9 terms.");
-=======
-void Exact::init(const std::vector<std::string>& coefs, const std::vector<std::string>& vars,
-                 const std::string& offset) {
   if (coefs.size() != vars.size()) throw InvalidArgument("Coefficient and variable lists differ in size.");
   if (vars.size() > 1e9) throw InvalidArgument("Objective has more than 1e9 terms.");
->>>>>>> 543b98bd
   if (unsatState) return;
   ilp.setObjective(getCoefs(coefs), getVariables(vars), {}, getCoef(offset));
 }
