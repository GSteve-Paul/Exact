/**********************************************************************
This file is part of Exact.

Copyright (c) 2022 Jo Devriendt

Exact is free software: you can redistribute it and/or modify it under
the terms of the GNU Affero General Public License version 3 as
published by the Free Software Foundation.

Exact is distributed in the hope that it will be useful, but WITHOUT
ANY WARRANTY; without even the implied warranty of MERCHANTABILITY or
FITNESS FOR A PARTICULAR PURPOSE. See the GNU Affero General Public
License version 3 for more details.

You should have received a copy of the GNU Affero General Public
License version 3 along with Exact. See the file used_licenses/COPYING
or run with the flag --license=AGPLv3. If not, see
<https://www.gnu.org/licenses/>.
**********************************************************************/

/**********************************************************************
This file is part of the Exact program

Copyright (c) 2021 Jo Devriendt, KU Leuven

Exact is distributed under the terms of the MIT License.
You should have received a copy of the MIT License along with Exact.
See the file LICENSE or run with the flag --license=MIT.
**********************************************************************/

/**********************************************************************
Copyright (c) 2014-2020, Jan Elffers
Copyright (c) 2019-2021, Jo Devriendt
Copyright (c) 2020-2021, Stephan Gocht
Copyright (c) 2014-2021, Jakob Nordström

Parts of the code were copied or adapted from MiniSat.

MiniSat -- Copyright (c) 2003-2006, Niklas Een, Niklas Sorensson
           Copyright (c) 2007-2010  Niklas Sorensson

Permission is hereby granted, free of charge, to any person obtaining a
copy of this software and associated documentation files (the
"Software"), to deal in the Software without restriction, including
without limitation the rights to use, copy, modify, merge, publish,
distribute, sublicense, and/or sell copies of the Software, and to
permit persons to whom the Software is furnished to do so, subject to
the following conditions:

The above copyright notice and this permission notice shall be included
in all copies or substantial portions of the Software.

THE SOFTWARE IS PROVIDED "AS IS", WITHOUT WARRANTY OF ANY KIND, EXPRESS
OR IMPLIED, INCLUDING BUT NOT LIMITED TO THE WARRANTIES OF
MERCHANTABILITY, FITNESS FOR A PARTICULAR PURPOSE AND
NONINFRINGEMENT. IN NO EVENT SHALL THE AUTHORS OR COPYRIGHT HOLDERS BE
LIABLE FOR ANY CLAIM, DAMAGES OR OTHER LIABILITY, WHETHER IN AN ACTION
OF CONTRACT, TORT OR OTHERWISE, ARISING FROM, OUT OF OR IN CONNECTION
WITH THE SOFTWARE OR THE USE OR OTHER DEALINGS IN THE SOFTWARE.
**********************************************************************/

#include "parsing.hpp"
#include "ILP.hpp"
#include "Solver.hpp"

#if WITHCOINUTILS
#include "coin/CoinLpIO.hpp"
#include "coin/CoinMpsIO.hpp"
#endif

namespace xct::parsing {

// TODO: check efficiency of parsing with a .opb-file that takes long to parse, according to experiments

bigint read_bigint(const std::string& s, int start) {
  int length = s.size();
  while (start < length && iswspace(s[start])) {
    ++start;
  }
  start += (start < length && s[start] == '+');
  bool negate = (start < length && s[start] == '-');
  bigint answer = 0;
  for (int i = start + negate; i < length; ++i) {
    char c = s[i];
    if ('0' <= c && c <= '9') {
      answer *= 10;
      answer += c - '0';
    } else {
      break;
    }
  }
  return negate ? -answer : answer;
}

void file_read(ILP& ilp) {
  if (ilp.global.options.formulaName.empty()) {
    if (ilp.global.options.verbosity.get() > 0) {
      std::cout << "c No filename given, reading from standard input, expected format is "
                << ilp.global.options.fileFormat.get() << std::endl;
    }
  } else {
    std::string::size_type dotidx = ilp.global.options.formulaName.rfind('.');
    if (dotidx != std::string::npos) {
      std::string ext = ilp.global.options.formulaName.substr(dotidx + 1);
      if (ilp.global.options.fileFormat.valid(ext)) {
        ilp.global.options.fileFormat.parse(ext);
      }
    }
    if (ilp.global.options.verbosity.get() > 0) {
      std::cout << "c Reading input file, expected format is " << ilp.global.options.fileFormat.get() << std::endl;
    }
  }
  if (ilp.global.options.fileFormat.is("mps")) {
    mps_read(ilp.global.options.formulaName, ilp);
  } else if (ilp.global.options.fileFormat.is("lp")) {
    lp_read(ilp.global.options.formulaName, ilp);
  } else {
    if (ilp.global.options.formulaName.empty()) {
      if (ilp.global.options.fileFormat.is("opb")) {
        opb_read(std::cin, ilp);
      } else if (ilp.global.options.fileFormat.is("cnf")) {
        cnf_read(std::cin, ilp);
      } else if (ilp.global.options.fileFormat.is("wcnf")) {
        wcnf_read(std::cin, ilp);
      } else {
        assert(false);
      }
    } else {
      std::ifstream fin(ilp.global.options.formulaName);
      if (!fin) {
        throw std::invalid_argument("Could not open " + ilp.global.options.formulaName);
      }
      if (ilp.global.options.fileFormat.is("opb")) {
        opb_read(fin, ilp);
      } else if (ilp.global.options.fileFormat.is("cnf")) {
        cnf_read(fin, ilp);
      } else if (ilp.global.options.fileFormat.is("wcnf")) {
        wcnf_read(fin, ilp);
      } else {
        assert(false);
      }
      fin.close();
    }
  }
  ilp.global.logger.logComment("INPUT FORMULA ABOVE - AUXILIARY AXIOMS BELOW");
}

IntVar* indexedBoolVar(ILP& ilp, const std::string& name) {
  if (IntVar* res = ilp.getVarFor(name); res) return res;
  return ilp.addVar(name, 0, 1, true);
}

void opb_read(std::istream& in, ILP& ilp) {
  [[maybe_unused]] bool first_constraint = true;
  std::vector<bigint> coefs;
  std::vector<IntVar*> vars;
  std::vector<bool> negated;
  bigint lb;
  long long lineNr = -1;
  for (std::string line; getline(in, line);) {
    ++lineNr;
    if (line.empty() || line[0] == '*') continue;
    for (char& c : line) {
      if (c == ';') c = ' ';
    }
    bool opt_line = line.substr(0, 4) == "min:";
<<<<<<< HEAD
    bigint lb = 0;
=======
    lb = 0;
>>>>>>> 1eff09b0
    bool isInequality = false;
    if (opt_line) {
      assert(first_constraint);
      line = line.substr(4);
      if (std::all_of(line.begin(), line.end(), isspace)) {
        std::cout << "c WARNING objective function is empty" << std::endl;
        // TODO: global warning routine that also checks for verbosity
      }
    } else {
      size_t eqpos = line.find('=');
      if (eqpos == std::string::npos || eqpos == 0) {
        throw std::invalid_argument("Incorrect constraint at line " + std::to_string(lineNr) + ":\n" + line);
      }
      lb += read_bigint(line, eqpos + 1);
      isInequality = line[eqpos - 1] == '>';
      line = line.substr(0, eqpos - isInequality);
    }
    first_constraint = false;
    std::istringstream is(line);

    std::vector<std::string> tokens;
    std::string tmp;
    while (is >> tmp) tokens.push_back(tmp);
    if (tokens.size() % 2 != 0) {
      throw std::invalid_argument("No support for non-linear constraint at line " + std::to_string(lineNr));
    }
    for (int i = 0; i < (long long)tokens.size(); i += 2) {
      if (find(tokens[i].cbegin(), tokens[i].cend(), 'x') != tokens[i].cend()) {
        throw std::invalid_argument("No support for non-linear constraint at line " + std::to_string(lineNr));
      }
    }

    coefs.clear();
    vars.clear();
    negated.clear();
    for (int i = 0; i < (long long)tokens.size(); i += 2) {
      const std::string& var = tokens[i + 1];
      if (var.empty()) {
<<<<<<< HEAD
        throw std::invalid_argument("Invalid literal token: " + var);
      } else if (var[0] != '~' && var[0] != 'x') {
=======
        throw std::invalid_argument("Invalid literal token " + var + " at line " + std::to_string(lineNr));
      } else if (var[0] != '~' && var[0] != 'x') {
        std::cout << lineNr << " " << tokens[i] << " " << var << std::endl;
>>>>>>> 1eff09b0
        lb -= read_bigint(tokens[i], 0) * read_bigint(var, 0);
      } else {
        coefs.emplace_back(read_bigint(tokens[i], 0));
        negated.emplace_back(var[0] == '~');
        vars.emplace_back(indexedBoolVar(ilp, var.substr(negated.back() + 1)));
      }
    }

    if (opt_line) {
      ilp.setObjective(coefs, vars, negated, 1, -lb);
    } else {
      ilp.addConstraint(coefs, vars, negated, lb, aux::option(!isInequality, lb));
    }
  }
}

void wcnf_read(std::istream& in, ILP& ilp) {
  std::vector<ConstrSimple32> inputs;
  char dummy;
  std::vector<bigint> objcoefs;
  std::vector<IntVar*> objvars;
  std::vector<bool> objnegated;
  for (std::string line; getline(in, line);) {
    if (line.empty() || line[0] == 'c') continue;
    quit::checkInterrupt(ilp.global);
    std::istringstream is(line);
    bigint weight = 0;
    if (line[0] == 'h') {
      is >> dummy;
    } else {
      is >> weight;
      if (weight == 0) continue;
      if (weight < 0) {
        throw std::invalid_argument("Negative clause weight: " + line);
      }
    };
    inputs.emplace_back();
    ConstrSimple32& input = inputs.back();
    input.rhs = 1;
    objcoefs.push_back(weight);
    Lit l;
    while (is >> l, l) {
      input.terms.push_back({1, l});
      ilp.getSolver().setNbVars(toVar(l), true);
    }
    if (weight == 0) {  // hard clause
      ilp.getSolver().addConstraint(input, Origin::FORMULA);
      inputs.pop_back();
      objcoefs.pop_back();
    }
  }
  ilp.setMaxSatVars();
  assert(inputs.size() == objcoefs.size());
  for (ConstrSimple32& input : inputs) {  // soft clauses
    quit::checkInterrupt(ilp.global);
    if (input.size() == 1) {  // no need to introduce auxiliary variable
      objvars.push_back(indexedBoolVar(ilp, std::to_string(toVar(input.terms[0].l))));
      objnegated.push_back(-input.terms[0].l < 0);
    } else {
      Var aux = ilp.getSolver().getNbVars() + 1;
      ilp.getSolver().setNbVars(aux, true);  // increases n to n+1
      objvars.push_back(indexedBoolVar(ilp, std::to_string(toVar(aux))));
      objnegated.push_back(aux < 0);
      // if (ilp.global.options.test.get()) {
      for (const Term32& t : input.terms) {  // reverse implication as binary clauses
        ilp.getSolver().addConstraint(ConstrSimple32{{{1, -aux}, {1, -t.l}}, 1}, Origin::FORMULA);
      }
      //} else {  // reverse implication as single constraint // TODO: add this one constraint instead?
      //        ConstrSimple32 reverse;
      //        reverse.rhs = input.size();
      //        reverse.terms.reserve(input.size() + 1);
      //        reverse.terms.push_back({(int) input.size(), -aux});
      //        for (const Term32& t : input.terms) {
      //          reverse.terms.push_back({1, -t.l});
      //        }
      //        ilp.getSolver().addConstraint(input, Origin::FORMULA);
      //}
      input.terms.push_back({1, aux});  // implication
      ilp.getSolver().addConstraint(input, Origin::FORMULA);
    }
  }
  ilp.setObjective(objcoefs, objvars, objnegated);
}

void cnf_read(std::istream& in, ILP& ilp) {
  ConstrSimple32 input;
  for (std::string line; getline(in, line);) {
    if (line.empty() || line[0] == 'c' || line[0] == 'p') continue;
    std::istringstream is(line);
    input.reset();
    input.rhs = 1;
    Lit l;
    while (is >> l, l) {
      ilp.getSolver().setNbVars(toVar(l), true);
      input.terms.push_back({1, l});
    }
    ilp.getSolver().addConstraint(input, Origin::FORMULA);
    ;
    quit::checkInterrupt(ilp.global);
  }
}

#if WITHCOINUTILS
bigint lcm(const bigint& x, const bigint& y) {
  assert(x != 0);
  return y == 0 ? x : boost::multiprecision::lcm(x, y);
}

ratio parseCoinUtilsFloat(double x, bool& firstFloat) {
  if (firstFloat && std::floor(x) != x) {
    std::cout << "c WARNING floating point values may not be exactly represented by double" << std::endl;
    firstFloat = false;
  }
  return static_cast<ratio>(x);
}

template <typename T>
void coinutils_read(T& coinutils, ILP& ilp, bool wasMaximization) {
  // Variables
  for (int c = 0; c < coinutils.getNumCols(); ++c) {
    quit::checkInterrupt(ilp.global);
    const std::string varname = coinutils.columnName(c);
    if (!coinutils.isInteger(c)) {
      if (ilp.global.options.ilpContinuous) {
        std::cout << "c WARNING continuous variable " << varname << " treated as integer" << std::endl;
      } else {
        throw std::invalid_argument("No support for continuous variables: " + varname);
      }
    }
    double lower = coinutils.getColLower()[c];
    if (aux::abs(lower) == coinutils.getInfinity()) {
      if (ilp.global.options.ilpUnbounded) {
        lower = -ilp.global.options.ilpDefaultBound.get();
        std::cout << "c WARNING default lower bound " << lower << " for unbounded variable " << varname << std::endl;
      } else {
        throw std::invalid_argument("No support for unbounded variables: " + varname);
      }
    }
    double upper = coinutils.getColUpper()[c];
    if (aux::abs(upper) == coinutils.getInfinity()) {
      if (ilp.global.options.ilpUnbounded) {
        upper = ilp.global.options.ilpDefaultBound.get();
        std::cout << "c WARNING default upper bound " << upper << " for unbounded variable " << varname << std::endl;
      } else {
        throw std::invalid_argument("No support for unbounded variables: " + varname);
      }
    }
    if (upper < lower) {
      std::cout << "c Conflicting bound on integer variable" << std::endl;
      throw UnsatEncounter();
    }
    [[maybe_unused]] IntVar* iv =
        ilp.addVar(varname, static_cast<bigint>(std::ceil(lower)), static_cast<bigint>(std::floor(upper)));
  }

  std::vector<ratio> ratcoefs;
  std::vector<bigint> coefs;
  std::vector<IntVar*> vars;
  bool firstFloat = true;

  // Objective
  for (int c = 0; c < coinutils.getNumCols(); ++c) {
    double objcoef = coinutils.getObjCoefficients()[c];
    if (objcoef == 0) continue;
    ratcoefs.emplace_back(parseCoinUtilsFloat(objcoef, firstFloat));
    vars.emplace_back(ilp.getVarFor(coinutils.columnName(c)));
  }
  ratcoefs.emplace_back(parseCoinUtilsFloat(coinutils.objectiveOffset(), firstFloat));
  bigint cdenom = aux::commonDenominator(ratcoefs);
  for (const ratio& r : ratcoefs) {
    coefs.emplace_back(r * cdenom);
  }
  bigint offset = coefs.back();
  coefs.pop_back();
  if (wasMaximization) {
    cdenom = -cdenom;
    offset = -offset;
  }
  ilp.setObjective(coefs, vars, {}, cdenom, offset);

  // Constraints
  const CoinPackedMatrix* cpm = coinutils.getMatrixByRow();
  if (cpm == nullptr) throw std::invalid_argument("CoinUtils parsing failed.");
  for (int r = 0; r < coinutils.getNumRows(); ++r) {
    quit::checkInterrupt(ilp.global);
    char rowSense = coinutils.getRowSense()[r];
    if (rowSense == 'N') continue;  // free constraint

    ratcoefs.clear();
    coefs.clear();
    vars.clear();
    for (int c = cpm->getVectorFirst(r); c < cpm->getVectorLast(r); ++c) {
      double coef = cpm->getElements()[c];
      if (coef == 0) continue;
      ratcoefs.emplace_back(parseCoinUtilsFloat(coef, firstFloat));
      vars.emplace_back(ilp.getVarFor(coinutils.columnName(cpm->getIndices()[c])));
    }
    bool useLB = rowSense == 'G' || rowSense == 'E' || rowSense == 'R';
    ratcoefs.emplace_back(useLB ? parseCoinUtilsFloat(coinutils.getRowLower()[r], firstFloat) : 0);
    bool useUB = rowSense == 'L' || rowSense == 'E' || rowSense == 'R';
    ratcoefs.emplace_back(useUB ? parseCoinUtilsFloat(coinutils.getRowUpper()[r], firstFloat) : 0);
    bigint cdenom = aux::commonDenominator(ratcoefs);
    for (const ratio& rat : ratcoefs) {
      coefs.emplace_back(rat * cdenom);
    }
    bigint ub = coefs.back();
    coefs.pop_back();
    bigint lb = coefs.back();
    coefs.pop_back();
    ilp.addConstraint(coefs, vars, {}, aux::option(useLB, lb), aux::option(useUB, ub));
  }
}

template void coinutils_read<CoinMpsIO>(CoinMpsIO& coinutils, ILP& ilp, bool wasMaximization);
template void coinutils_read<CoinLpIO>(CoinLpIO& coinutils, ILP& ilp, bool wasMaximization);

void mps_read(const std::string& filename, ILP& ilp) {
  CoinMpsIO coinutils;
  coinutils.messageHandler()->setLogLevel(0);
  if (filename == "") {
    coinutils.readMps("-");  // NOTE: filename "-" reads from stdin
  } else {
    coinutils.readMps(filename.c_str(), "");
  }
  coinutils_read<CoinMpsIO>(coinutils, ilp, false);
}

void lp_read(const std::string& filename, ILP& ilp) {
  CoinLpIO coinutils;
  coinutils.messageHandler()->setLogLevel(0);
  if (filename == "") {
    coinutils.readLp(stdin);
  } else {
    coinutils.readLp(filename.c_str());
  }
  coinutils_read<CoinLpIO>(coinutils, ilp, coinutils.wasMaximization());
}

#else
void mps_read([[maybe_unused]] const std::string& filename, [[maybe_unused]] ILP& ilp) {
  throw std::invalid_argument("Please compile with CoinUtils to parse MPS format.");
}

void lp_read([[maybe_unused]] const std::string& filename, [[maybe_unused]] ILP& ilp) {
  throw std::invalid_argument("Please compile with CoinUtils to parse LP format.");
}
#endif

}  // namespace xct::parsing<|MERGE_RESOLUTION|>--- conflicted
+++ resolved
@@ -164,11 +164,7 @@
       if (c == ';') c = ' ';
     }
     bool opt_line = line.substr(0, 4) == "min:";
-<<<<<<< HEAD
-    bigint lb = 0;
-=======
     lb = 0;
->>>>>>> 1eff09b0
     bool isInequality = false;
     if (opt_line) {
       assert(first_constraint);
@@ -207,14 +203,8 @@
     for (int i = 0; i < (long long)tokens.size(); i += 2) {
       const std::string& var = tokens[i + 1];
       if (var.empty()) {
-<<<<<<< HEAD
-        throw std::invalid_argument("Invalid literal token: " + var);
-      } else if (var[0] != '~' && var[0] != 'x') {
-=======
         throw std::invalid_argument("Invalid literal token " + var + " at line " + std::to_string(lineNr));
       } else if (var[0] != '~' && var[0] != 'x') {
-        std::cout << lineNr << " " << tokens[i] << " " << var << std::endl;
->>>>>>> 1eff09b0
         lb -= read_bigint(tokens[i], 0) * read_bigint(var, 0);
       } else {
         coefs.emplace_back(read_bigint(tokens[i], 0));
