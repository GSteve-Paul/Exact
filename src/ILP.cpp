/**********************************************************************
This file is part of Exact.

Copyright (c) 2022-2023 Jo Devriendt, Nonfiction Software

Exact is free software: you can redistribute it and/or modify it under
the terms of the GNU Affero General Public License version 3 as
published by the Free Software Foundation.

Exact is distributed in the hope that it will be useful, but WITHOUT
ANY WARRANTY; without even the implied warranty of MERCHANTABILITY or
FITNESS FOR A PARTICULAR PURPOSE. See the GNU Affero General Public
License version 3 for more details.

You should have received a copy of the GNU Affero General Public
License version 3 along with Exact. See the file used_licenses/COPYING
or run with the flag --license=AGPLv3. If not, see
<https://www.gnu.org/licenses/>.
**********************************************************************/

/**********************************************************************
This file is part of the Exact program

Copyright (c) 2021 Jo Devriendt, KU Leuven

Exact is distributed under the terms of the MIT License.
You should have received a copy of the MIT License along with Exact.
See the file LICENSE or run with the flag --license=MIT.
**********************************************************************/

#include "ILP.hpp"
#include <stdexcept>
#include "Optimization.hpp"

namespace xct {

std::ostream& operator<<(std::ostream& o, const IntVar& x) {
  return o << x.getName() << "[" << x.getLowerBound() << "," << x.getUpperBound() << "]";
}
std::ostream& operator<<(std::ostream& o, const IntTerm& x) {
  return o << (x.c < 0 ? "" : "+") << (x.c == 1 ? "" : aux::str(x.c) + "*") << (x.negated ? "~" : "") << *x.v;
}
void lhs2str(std::ostream& o, const IntConstraint& x) {
  std::vector<std::string> terms;
  terms.reserve(x.getLhs().size());
  for (const IntTerm& t : x.getLhs()) {
    terms.push_back(aux::str(t));
  }
  std::sort(terms.begin(), terms.end());
  for (const std::string& s : terms) o << s << " ";
}
std::ostream& operator<<(std::ostream& o, const IntConstraint& x) {
  if (x.getUB().has_value()) o << x.getUB().value() << " >= ";
  lhs2str(o, x);
  if (x.getLB().has_value()) o << ">= " << x.getLB().value();
  return o;
}

std::vector<Lit> val2lits(const IntVar* iv, const bigint& val) {
  const std::vector<Var>& encoding = iv->getEncodingVars();
  std::vector<Lit> res;
  res.reserve(encoding.size());
  if (iv->getEncoding() == Encoding::LOG) {
    bigint value = val - iv->getLowerBound();
    assert(value >= 0);
    for (Var v : encoding) {
      res.push_back(value % 2 == 0 ? -v : v);
      value /= 2;
    }
    assert(value == 0);
    return res;
  }
  assert(val - iv->getLowerBound() <= iv->getEncodingVars().size());
  int val_int = static_cast<int>(val - iv->getLowerBound());
  if (iv->getEncoding() == Encoding::ONEHOT) {
    for (int i = 0; i < (int)encoding.size(); ++i) {
      res.push_back(i == val_int ? encoding[i] : -encoding[i]);
    }
    return res;
  }
  assert(iv->getEncoding() == Encoding::ORDER);
  for (int i = 0; i < (int)encoding.size(); ++i) {
    res.push_back(i < val_int ? encoding[i] : -encoding[i]);
  }
  return res;
}

void log2assumptions(const std::vector<Var>& encoding, const bigint& value, const bigint& lowerbound,
                     xct::IntSet& assumptions) {
  bigint val = value - lowerbound;
  assert(val >= 0);
  for (Var v : encoding) {
    assumptions.add(val % 2 == 0 ? -v : v);
    val /= 2;
  }
  assert(val == 0);
}

Encoding opt2enc(const std::string& opt) {
  assert(opt == "order" || opt == "log" || opt == "onehot");
  return opt == "order" ? Encoding::ORDER : opt == ("log") ? Encoding::LOG : Encoding::ONEHOT;
}
IntVar::IntVar(const std::string& n, Solver& solver, bool nameAsId, const bigint& lb, const bigint& ub, Encoding e)
    : name(n), lowerBound(lb), upperBound(ub), encoding(getRange() <= 1 ? Encoding::ORDER : e), propVars(), propVar(0) {
  assert(lb <= ub);

  if (nameAsId) {
    assert(isBoolean());
    Var next = std::stoi(getName());
    solver.setNbVars(next, true);
    encodingVars.emplace_back(next);
  } else {
    const bigint range = getRange();
    assert(range != 0 || encoding == Encoding::ORDER);
    int oldvars = solver.getNbVars();
    int newvars = oldvars + (encoding == Encoding::LOG
                                 ? aux::msb(range) + 1  // TODO: correct?
                                 : static_cast<int>(range) + static_cast<int>(encoding == Encoding::ONEHOT));

    solver.setNbVars(newvars, true);
    for (Var var = oldvars + 1; var <= newvars; ++var) {
      encodingVars.emplace_back(var);
    }
    if (encoding == Encoding::LOG) {  // upper bound constraint
      assert(!encodingVars.empty());
      std::vector<Term<bigint>> lhs;
      lhs.reserve(encodingVars.size());
      bigint base = -1;
      for (const Var v : encodingVars) {
        lhs.emplace_back(base, v);
        base *= 2;
      }
      // NOTE: last variable could have a smaller coefficient if the range is not a nice power of two - 1
      // This would actually increase the number of solutions to the constraint. It would also not guarantee that each
      // value for an integer variable had a unique Boolean representation. Bad idea probably.
      solver.addConstraint(ConstrSimpleArb({lhs}, -range), Origin::FORMULA);
    } else if (encoding == Encoding::ORDER) {
      assert(!encodingVars.empty() || range == 0);
      for (Var var = oldvars + 1; var < solver.getNbVars(); ++var) {
        solver.addBinaryConstraint(var, -(var + 1), Origin::FORMULA);
      }
    } else {
      assert(!encodingVars.empty());
      assert(encoding == Encoding::ONEHOT);
      std::vector<Term<int>> lhs1;
      lhs1.reserve(encodingVars.size());
      std::vector<Term<int>> lhs2;
      lhs2.reserve(encodingVars.size());
      for (int var = oldvars + 1; var <= solver.getNbVars(); ++var) {
        lhs1.emplace_back(1, var);
        lhs2.emplace_back(-1, var);
      }
      solver.addConstraint(ConstrSimple32(lhs1, 1), Origin::FORMULA);
      solver.addConstraint(ConstrSimple32(lhs2, -1), Origin::FORMULA);
    }
  }
}

bigint IntVar::getValue(const std::vector<Lit>& sol) const {
  bigint val = getLowerBound();
  if (encoding == Encoding::LOG) {
    bigint base = 1;
    for (Var v : getEncodingVars()) {
      assert(v != 0);
      assert(v < (int)sol.size());
      assert(toVar(sol[v]) == v);
      if (sol[v] > 0) val += base;
      base *= 2;
    }
  } else if (encoding == Encoding::ORDER) {
    int sum = 0;
    for (Var v : getEncodingVars()) {
      assert(v < (int)sol.size());
      assert(toVar(sol[v]) == v);
      sum += sol[v] > 0;
    }
    val += sum;
  } else {
    assert(encoding == Encoding::ONEHOT);
    int ith = 0;
    for (Var v : getEncodingVars()) {
      assert(v < (int)sol.size());
      assert(toVar(sol[v]) == v);
      if (sol[v] > 0) {
        val += ith;
        break;
      }
      ++ith;
    }
  }
  return val;
}

Var IntVar::getPropVar() const {
  assert(propVar != 0);  // call getPropVars(solver) first!
  return propVar;
}

const std::vector<Var>& IntVar::getPropVars(Solver& solver) {
  assert(encoding == Encoding::LOG);
  if (propVar == 0) {
    int oldvars = solver.getNbVars();
    int newvars = oldvars + encodingVars.size() + 1;
    solver.setNbVars(newvars, true);
    propVar = oldvars + 1;
    propVars.reserve(encodingVars.size());
    for (Var v = propVar + 1; v <= newvars; ++v) {
      propVars.push_back(v);
    }
    ConstrSimpleArb upperBound;  // M + propVars >= encodingVars + M*propVar
    ConstrSimpleArb lowerBound;  // M*propVar + encodingVars >= propVars
    bigint coef = 1;
    for (int i = 0; i < (int)encodingVars.size(); ++i) {
      upperBound.terms.push_back({coef, propVars[i]});
      upperBound.terms.push_back({-coef, encodingVars[i]});
      lowerBound.terms.push_back({-coef, propVars[i]});
      lowerBound.terms.push_back({coef, encodingVars[i]});
      coef *= 2;
    }
    coef -= 1;
    upperBound.terms.push_back({-coef, propVar});
    upperBound.rhs = -coef;
    solver.addConstraint(upperBound, Origin::FORMULA);
    lowerBound.terms.push_back({coef, propVar});
    lowerBound.rhs = 0;
    solver.addConstraint(lowerBound, Origin::FORMULA);
  }
  return propVars;
}

IntConstraint::IntConstraint(const std::vector<bigint>& coefs, const std::vector<IntVar*>& vars,
                             const std::vector<bool>& negated, const std::optional<bigint>& lb,
                             const std::optional<bigint>& ub)
    : lowerBound(lb), upperBound(ub) {
  assert(coefs.size() == vars.size());
  assert(negated.empty() || negated.size() == coefs.size());
  lhs.reserve(coefs.size());
  for (int i = 0; i < (int)coefs.size(); ++i) {
    lhs.emplace_back(coefs[i], vars[i], !negated.empty() && negated[i]);
  }
  normalize();
}

void IntConstraint::toConstrExp(CeArb& input, bool useLowerBound) const {
  if (useLowerBound) {
    assert(lowerBound.has_value());
    input->addRhs(lowerBound.value());
  } else {
    assert(upperBound.has_value());
    input->addRhs(upperBound.value());
  }
  for (const IntTerm& t : lhs) {
    assert(!t.negated);
    if (t.v->getEncoding() == Encoding::LOG) {
      assert(!t.v->getEncodingVars().empty());
      bigint base = 1;
      for (const Var v : t.v->getEncodingVars()) {
        input->addLhs(base * t.c, v);
        base *= 2;
      }
    } else if (t.v->getEncoding() == Encoding::ORDER) {
      assert(t.v->getRange() == 0 || !t.v->getEncodingVars().empty());
      for (const Var v : t.v->getEncodingVars()) {
        input->addLhs(t.c, v);
      }
    } else {
      assert(t.v->getEncoding() == Encoding::ONEHOT);
      assert(!t.v->getEncodingVars().empty());
      int ith = 0;
      for (const Var v : t.v->getEncodingVars()) {
        input->addLhs(ith * t.c, v);
        ++ith;
      }
    }
  }
  if (!useLowerBound) input->invert();
}

// Normalization removes negated terms and turns the constraint in GTE or EQ
void IntConstraint::normalize() {
  for (IntTerm& t : lhs) {
    if (t.negated) {
      assert(t.v->isBoolean());
      t.c = -t.c;
      if (lowerBound.has_value()) lowerBound = lowerBound.value() + t.c;
      if (upperBound.has_value()) upperBound = upperBound.value() + t.c;
      t.negated = false;
    } else if (t.v->getLowerBound() != 0) {
      bigint adjustment = -t.c * t.v->getLowerBound();
      if (lowerBound.has_value()) lowerBound = lowerBound.value() + adjustment;
      if (upperBound.has_value()) upperBound = upperBound.value() + adjustment;
    }
  }
}

ILP::ILP(const Options& opts, bool keepIn) : global(opts), solver(global), obj({}, {}, {}, 0), keepInput(keepIn) {
  global.stats.startTime = std::chrono::steady_clock::now();
  aux::rng::seed = global.options.randomSeed.get();
  global.logger.activate(global.options.proofLog.get(), (bool)global.options.proofZip);
  setObjective({}, {}, {});
}

const IntConstraint& ILP::getObjective() const { return obj; }
Solver& ILP::getSolver() { return solver; }
void ILP::setMaxSatVars() { maxSatVars = solver.getNbVars(); }
int ILP::getMaxSatVars() const { return maxSatVars; }

IntVar* ILP::addVar(const std::string& name, const bigint& lowerbound, const bigint& upperbound,
                    const std::string& encoding, bool nameAsId) {
  assert(!getVarFor(name));
  if (upperbound < lowerbound) {
    throw InvalidArgument((std::stringstream() << "Upper bound " << upperbound << " of " << name
                                               << " is smaller than lower bound " << lowerbound)
                              .str());
  }
  vars.push_back(std::make_unique<IntVar>(name, solver, nameAsId, lowerbound, upperbound,
                                          opt2enc(encoding == "" ? solver.getOptions().ilpEncoding.get() : encoding)));
  IntVar* iv = vars.back().get();
  name2var.insert({name, iv});
  for (Var v : iv->getEncodingVars()) {
    var2var.insert({v, iv});
  }
  return iv;
}

IntVar* ILP::getVarFor(const std::string& name) const {
  if (auto it = name2var.find(name); it != name2var.end()) return it->second;
  return nullptr;
}

std::vector<IntVar*> ILP::getVariables() const {
  return aux::comprehension(name2var, [](auto pair) { return pair.second; });
}

std::pair<bigint, bigint> ILP::getBounds(IntVar* iv) const { return {iv->getLowerBound(), iv->getUpperBound()}; }

void ILP::setObjective(const std::vector<bigint>& coefs, const std::vector<IntVar*>& vars,
                       const std::vector<bool>& negated, const bigint& offset) {
  if (coefs.size() != vars.size() || (!negated.empty() && negated.size() != vars.size()))
<<<<<<< HEAD
    throw std::invalid_argument("Coefficient, variable, or negated lists differ in size.");
=======
    throw InvalidArgument("Coefficient, variable, or negated lists differ in size.");
  if (initialized()) throw InvalidArgument("Objective already set.");
>>>>>>> 543b98bd
  obj = IntConstraint(coefs, vars, negated, -offset);

  CeArb o = global.cePools.takeArb();
  obj.toConstrExp(o, true);
  solver.setObjective(o);
  optim = OptimizationSuper::make(o, solver, global);
}

void ILP::setAssumption(const IntVar* iv, const std::vector<bigint>& dom) {
  assert(iv);
  if (dom.empty()) {
    throw InvalidArgument("No possible values given when setting assumptions for " + iv->getName() + ".");
  }
  for (const bigint& vals_i : dom) {
    if (vals_i < iv->getLowerBound() || vals_i > iv->getUpperBound())
      throw InvalidArgument("Assumption value " + aux::str(vals_i) + " for " + iv->getName() +
                            " exceeds variable bounds.");
  }
  for (Var v : iv->getEncodingVars()) {
    assumptions.remove(v);
    assumptions.remove(-v);
  }
  if (dom.size() == 1) {
    if (iv->getEncoding() == Encoding::LOG) {
      log2assumptions(iv->getEncodingVars(), dom[0], iv->getLowerBound(), assumptions);
    } else {
      assert(dom[0] - iv->getLowerBound() <= iv->getEncodingVars().size());
      int val_int = static_cast<int>(dom[0] - iv->getLowerBound());
      if (iv->getEncoding() == Encoding::ORDER) {
        if (val_int > 0) {
          assumptions.add(iv->getEncodingVars()[val_int - 1]);
        }
        if (val_int < (int)iv->getEncodingVars().size()) {
          assumptions.add(-iv->getEncodingVars()[val_int]);
        }
      } else {
        assert(iv->getEncoding() == Encoding::ONEHOT);
        assumptions.add(iv->getEncodingVars()[val_int]);
      }
    }
    return;
  }
  unordered_set<bigint> toCheck(dom.begin(), dom.end());
  if (toCheck.size() == iv->getUpperBound() - iv->getLowerBound() + 1) return;
  if (iv->getEncoding() != Encoding::ONEHOT) {
    throw InvalidArgument("Variable " + iv->getName() + " is not one-hot encoded but has " +
                          std::to_string(toCheck.size()) +
                          " (more than one and less than its range) values to assume.");
  }
  bigint val = iv->getLowerBound();
  for (Var v : iv->getEncodingVars()) {
    if (!toCheck.count(val)) {
      assumptions.add(-v);
    }
    ++val;
  }
}

bool ILP::hasAssumption(const IntVar* iv) const {
  return std::any_of(iv->getEncodingVars().begin(), iv->getEncodingVars().end(),
                     [&](Var v) { return assumptions.has(v) || assumptions.has(-v); });
}
std::vector<bigint> ILP::getAssumption(const IntVar* iv) const {
  if (!hasAssumption(iv)) {
    std::vector<bigint> res;
    res.reserve(size_t(iv->getUpperBound() - iv->getLowerBound() + 1));
    for (bigint i = iv->getLowerBound(); i <= iv->getUpperBound(); ++i) {
      res.push_back(i);
    }
    return res;
  }
  assert(hasAssumption(iv));
  if (iv->getEncoding() == Encoding::LOG) {
    bigint val = iv->getLowerBound();
    bigint base = 1;
    for (const Var& v : iv->getEncodingVars()) {
      if (assumptions.has(v)) val += base;
      base *= 2;
    }
    return {val};
  } else if (iv->getEncoding() == Encoding::ORDER) {
    int i = 0;
    for (const Var& v : iv->getEncodingVars()) {
      if (assumptions.has(-v)) break;
      ++i;
    }
    return {iv->getLowerBound() + i};
  }
  assert(iv->getEncoding() == Encoding::ONEHOT);
  std::vector<bigint> res;
  int i = 0;
  for (const Var& v : iv->getEncodingVars()) {
    if (assumptions.has(v)) {
      return {iv->getLowerBound() + i};
    }
    if (!assumptions.has(-v)) {
      res.emplace_back(iv->getLowerBound() + i);
    }
    ++i;
  }
  return res;
}

void ILP::clearAssumptions() { assumptions.clear(); }
void ILP::clearAssumption(const IntVar* iv) {
  for (Var v : iv->getEncodingVars()) {
    assumptions.remove(v);
    assumptions.remove(-v);
  }
}

void ILP::setSolutionHints(const std::vector<IntVar*>& ivs, const std::vector<bigint>& vals) {
  assert(ivs.size() == vals.size());
  std::vector<std::pair<Var, Lit>> hints;
  for (int i = 0; i < (int)ivs.size(); ++i) {
    IntVar* iv = ivs[i];
    assert(iv);
    const bigint& vals_i = vals[i];
    assert(vals_i >= iv->getLowerBound());
    assert(vals_i <= iv->getUpperBound());
    for (Lit l : val2lits(iv, vals_i)) {
      assert(l != 0);
      hints.emplace_back(toVar(l), l);
    }
  }
  solver.fixPhase(hints, true);
}
void ILP::clearSolutionHints(const std::vector<IntVar*>& ivs) {
  std::vector<std::pair<Var, Lit>> hints;
  for (const IntVar* iv : ivs) {
    for (const Var& v : iv->getEncodingVars()) {
      hints.emplace_back(v, 0);
    }
  }
  solver.fixPhase(hints);
}

void ILP::addConstraint(const std::vector<bigint>& coefs, const std::vector<IntVar*>& vars,
                        const std::vector<bool>& negated, const std::optional<bigint>& lb,
                        const std::optional<bigint>& ub) {
  if (coefs.size() != vars.size()) throw InvalidArgument("Coefficient and variable lists differ in size.");
  if (coefs.size() > 1e9) throw InvalidArgument("Constraint has more than 1e9 terms.");
  IntConstraint ic(coefs, vars, negated, lb, ub);
  if (keepInput) constraints.push_back(ic);
  if (ic.getLB().has_value()) {
    CeArb input = global.cePools.takeArb();
    ic.toConstrExp(input, true);
    solver.addConstraint(input, Origin::FORMULA);
  }
  if (ic.getUB().has_value()) {
    CeArb input = global.cePools.takeArb();
    ic.toConstrExp(input, false);
    solver.addConstraint(input, Origin::FORMULA);
  }
}

// head <=> rhs -- head iff rhs
void ILP::addReification(IntVar* head, const std::vector<bigint>& coefs, const std::vector<IntVar*>& vars,
                         const std::vector<bool>& negated, const bigint& lb) {
  if (coefs.size() != vars.size()) throw InvalidArgument("Coefficient and variable lists differ in size.");
  if (coefs.size() >= 1e9) throw InvalidArgument("Reification has more than 1e9 terms.");
  if (!head->isBoolean()) throw InvalidArgument("Head of reification is not Boolean.");

  IntConstraint ic(coefs, vars, negated, lb);
  if (keepInput) reifications.push_back({head, ic});
  CeArb leq = global.cePools.takeArb();
  ic.toConstrExp(leq, true);
  leq->postProcess(solver.getLevel(), solver.getPos(), solver.getHeuristic(), true, global.stats);
  CeArb geq = global.cePools.takeArb();
  leq->copyTo(geq);
  Var h = head->getEncodingVars()[0];

  leq->addLhs(leq->degree, -h);
  solver.addConstraint(leq, Origin::FORMULA);

  geq->addRhs(-1);
  geq->invert();
  geq->addLhs(geq->degree, h);
  solver.addConstraint(geq, Origin::FORMULA);
}

// head => rhs -- head implies rhs
void ILP::addRightReification(IntVar* head, const std::vector<bigint>& coefs, const std::vector<IntVar*>& vars,
                              const std::vector<bool>& negated, const bigint& lb) {
  if (coefs.size() != vars.size()) throw InvalidArgument("Coefficient and variable lists differ in size.");
  if (coefs.size() >= 1e9) throw InvalidArgument("Reification has more than 1e9 terms.");
  if (!head->isBoolean()) throw InvalidArgument("Head of reification is not Boolean.");

  IntConstraint ic(coefs, vars, negated, lb);
  if (keepInput) reifications.push_back({head, ic});
  CeArb leq = global.cePools.takeArb();
  ic.toConstrExp(leq, true);
  leq->postProcess(solver.getLevel(), solver.getPos(), solver.getHeuristic(), true, global.stats);

  Var h = head->getEncodingVars()[0];
  leq->addLhs(leq->degree, -h);
  solver.addConstraint(leq, Origin::FORMULA);
}

// head <= rhs -- rhs implies head
void ILP::addLeftReification(IntVar* head, const std::vector<bigint>& coefs, const std::vector<IntVar*>& vars,
                             const std::vector<bool>& negated, const bigint& lb) {
  if (coefs.size() != vars.size()) throw InvalidArgument("Coefficient and variable lists differ in size.");
  if (coefs.size() >= 1e9) throw InvalidArgument("Reification has more than 1e9 terms.");
  if (!head->isBoolean()) throw InvalidArgument("Head of reification is not Boolean.");

  IntConstraint ic(coefs, vars, negated, lb);
  if (keepInput) reifications.push_back({head, ic});
  CeArb geq = global.cePools.takeArb();
  ic.toConstrExp(geq, true);
  geq->postProcess(solver.getLevel(), solver.getPos(), solver.getHeuristic(), true, global.stats);

  Var h = head->getEncodingVars()[0];
  geq->addRhs(-1);
  geq->invert();
  geq->addLhs(geq->degree, h);
  solver.addConstraint(geq, Origin::FORMULA);
}

void ILP::fix(IntVar* iv, const bigint& val) { addConstraint({1}, {iv}, {false}, val, val); }

void ILP::boundObjByLastSol() {
  if (!hasSolution()) throw InvalidArgument("No solution to add objective bound.");
  optim->handleNewSolution(solver.getLastSolution());
}

void ILP::invalidateLastSol() {
  if (!hasSolution()) throw InvalidArgument("No solution to add objective bound.");

  std::vector<Var> vars;
  vars.reserve(name2var.size());
  for (const auto& tup : name2var) {
    aux::appendTo(vars, tup.second->getEncodingVars());
  }
  solver.invalidateLastSol(vars);
}

void ILP::invalidateLastSol(const std::vector<IntVar*>& ivs) {
  if (!hasSolution()) throw InvalidArgument("No solution to add objective bound.");

  std::vector<Var> vars;
  vars.reserve(ivs.size());
  for (IntVar* iv : ivs) {
    aux::appendTo(vars, iv->getEncodingVars());
  }
  solver.invalidateLastSol(vars);
}

<<<<<<< HEAD
bool ILP::reachedTimeout(double timeout) const { return timeout != 0 && global.stats.getRunTime() > timeout; }

SolveState ILP::runOnce(bool optimize) {  // NOTE: also throws AsynchronousInterrupt and UnsatEncounter
=======
bool ILP::initialized() const { return optim != nullptr; }

void ILP::init() {
  if (initialized()) throw InvalidArgument("Solver already initialized.");
  aux::rng::seed = global.options.randomSeed.get();

  CeArb o = global.cePools.takeArb();
  obj.toConstrExp(o, true);
  solver.init(o);
  optim = OptimizationSuper::make(o, solver, global);
}

bool ILP::reachedTimeout(double timeout) const { return timeout != 0 && global.stats.getRunTime() > timeout; }

SolveState ILP::runOnce(bool optimize) {  // NOTE: also throws AsynchronousInterrupt and UnsatEncounter
  if (!initialized()) throw InvalidArgument("Solver not yet initialized.");
>>>>>>> 543b98bd
  global.options.boundUpper.set(optimize);
  try {
    return optim->optimize(assumptions.getKeys());
  } catch (const UnsatEncounter& ue) {
    return SolveState::UNSAT;
  }
}

SolveState ILP::runFull(bool optimize, double timeout) {
<<<<<<< HEAD
=======
  if (!initialized()) throw InvalidArgument("Solver not yet initialized.");
>>>>>>> 543b98bd
  global.stats.runStartTime = std::chrono::steady_clock::now();
  SolveState result = SolveState::INPROCESSED;
  if (global.options.verbosity.get() > 0) {
    std::cout << "c #vars " << solver.getNbVars() << " #constraints " << solver.getNbConstraints() << std::endl;
  }
  while (!reachedTimeout(timeout) && (result == SolveState::INPROCESSED || (result == SolveState::SAT && optimize))) {
    result = runOnce(optimize);
  }
  return reachedTimeout(timeout) ? SolveState::TIMEOUT : result;
}

void ILP::printFormula() { printFormula(std::cout); }

std::ostream& ILP::printFormula(std::ostream& out) {
  int nbConstraints = 0;
  for (const CRef& cr : solver.getRawConstraints()) {
    const Constr& c = solver.getCA()[cr];
    nbConstraints += isNonImplied(c.getOrigin());
  }
  out << "* #variable= " << solver.getNbVars() << " #constraint= " << nbConstraints << "\n";
  if (optim && optim->getReformObj()->nVars() > 0) {
    out << "min: ";
    optim->getReformObj()->toStreamAsOPBlhs(out, true);
    out << ";\n";
  }
  for (Lit l : solver.getUnits()) {
    out << std::pair<int, Lit>{1, l} << " >= 1 ;\n";
  }
  for (Var v = 1; v <= solver.getNbVars(); ++v) {
    if (solver.getEqualities().isCanonical(v)) continue;
    out << std::pair<int, Lit>{1, v} << " " << std::pair<int, Lit>{-1, solver.getEqualities().getRepr(v).l}
        << " = 0 ;\n";
  }
  for (const CRef& cr : solver.getRawConstraints()) {
    const Constr& c = solver.getCA()[cr];
    if (isNonImplied(c.getOrigin())) {
      CeSuper ce = c.toExpanded(global.cePools);
      ce->toStreamAsOPB(out);
      out << "\n";
    }
  }
  return out;
}

std::ostream& ILP::printInput(std::ostream& out) const {
  out << "OBJ ";
  lhs2str(out, obj);
  out << std::endl;
  std::vector<std::string> reifics;
  for (const auto& pr : reifications) {
    std::stringstream ss;
    ss << *pr.first << " <=> " << pr.second;
    reifics.push_back(ss.str());
  }
  std::sort(reifics.begin(), reifics.end());
  for (const std::string& s : reifics) out << s << std::endl;
  std::vector<std::string> constrs;
  for (const IntConstraint& ic : constraints) {
    constrs.push_back(aux::str(ic));
  }
  std::sort(constrs.begin(), constrs.end());
  for (const std::string& s : constrs) out << s << std::endl;
  return out;
}

std::ostream& ILP::printVars(std::ostream& out) const {
  for (const auto& v : vars) {
    out << *v << std::endl;
  }
  return out;
}

long long ILP::getNbVars() const { return vars.size(); }

long long ILP::getNbConstraints() const { return reifications.size() + constraints.size(); }

bigint ILP::getSolSpaceSize() const {
  bigint total = 0;
  for (const std::unique_ptr<IntVar>& v : vars) {
    total += aux::msb(1 + v->getRange());
  }
  return total;
};

<<<<<<< HEAD
ratio ILP::getLowerBound() const { return static_cast<ratio>(optim->getLowerBound()); }
ratio ILP::getUpperBound() const { return static_cast<ratio>(optim->getUpperBound()); }
=======
ratio ILP::getLowerBound() const {
  if (!initialized()) throw InvalidArgument("Objective not yet initialized.");
  return static_cast<ratio>(optim->getLowerBound());
}
ratio ILP::getUpperBound() const {
  if (!initialized()) throw InvalidArgument("Objective not yet initialized.");
  return static_cast<ratio>(optim->getUpperBound());
}
>>>>>>> 543b98bd

bool ILP::hasSolution() const {
  assert(optim->solutionsFound == 0 || solver.foundSolution());
  return optim->solutionsFound > 0;
}

void ILP::clearSolution() { optim->solutionsFound = 0; }

bigint ILP::getLastSolutionFor(IntVar* iv) const {
  if (!hasSolution()) throw InvalidArgument("No solution to return.");
  return iv->getValue(solver.getLastSolution());
}

std::vector<bigint> ILP::getLastSolutionFor(const std::vector<IntVar*>& vars) const {
  if (!hasSolution()) throw InvalidArgument("No solution to return.");
  return aux::comprehension(vars, [&](IntVar* iv) { return getLastSolutionFor(iv); });
}

bool ILP::hasCore() const { return solver.lastCore || solver.assumptionsClashWithUnits(); }

unordered_set<IntVar*> ILP::getLastCore() {
  if (!hasCore()) throw InvalidArgument("No unsat core to return.");

  unordered_set<IntVar*> core;
  if (solver.assumptionsClashWithUnits()) {
    for (Lit l : assumptions.getKeys()) {
      if (isUnit(solver.getLevel(), -l)) core.insert(var2var.at(toVar(l)));
    }
  } else {
    CeSuper clone = solver.lastCore->clone(global.cePools);
    clone->weaken([&](Lit l) { return !assumptions.has(-l); });
    clone->removeUnitsAndZeroes(solver.getLevel(), solver.getPos());
    clone->simplifyToClause();
    for (Var v : clone->vars) {
      core.insert(var2var.at(v));
    }
  }
  assert(!core.empty());
  return core;
}

void ILP::clearCore() { solver.lastCore.reset(); }

void ILP::printOrigSol() const {
  if (!hasSolution()) throw InvalidArgument("No solution to return.");
  for (const std::unique_ptr<IntVar>& iv : vars) {
    bigint val = iv->getValue(solver.getLastSolution());
    if (val != 0) {
      std::cout << iv->getName() << " " << val << "\n";
    }
  }
}

std::pair<SolveState, Ce32> ILP::getSolIntersection(const std::vector<IntVar*>& ivs, double timeout) {
  global.options.pureLits.set(false);
  global.options.domBreakLim.set(0);
  global.stats.runStartTime = std::chrono::steady_clock::now();
  SolveState result = SolveState::INPROCESSED;
  while (result == SolveState::INPROCESSED) {
    if (reachedTimeout(timeout)) return {SolveState::TIMEOUT, CeNull()};
    result = runOnce(false);
  }
  if (result == SolveState::INCONSISTENT || result == SolveState::UNSAT) {
    return {result, CeNull()};
  }
  assert(result == SolveState::SAT);

  Ce32 invalidator = global.cePools.take32();
  invalidator->addRhs(1);
  for (IntVar* iv : ivs) {
    for (Var v : iv->getEncodingVars()) {
      invalidator->addLhs(1, -solver.getLastSolution()[v]);
    }
  }
  // NOTE: assumptions and input can overlap, and that is ok
  Var marker = solver.getNbVars() + 1;
  solver.setNbVars(marker, true);
  assumptions.add(-marker);
  invalidator->addLhs(1, marker);
  invalidator->removeZeroes();
  assert(invalidator->isClause());

  while (true) {
    solver.addConstraint(invalidator, Origin::INVALIDATOR);
    result = SolveState::INPROCESSED;
    while (result == SolveState::INPROCESSED) {
      if (reachedTimeout(timeout)) {
        assumptions.remove(-marker);
        solver.addUnitConstraint(marker, Origin::INVALIDATOR);
        return {SolveState::TIMEOUT, CeNull()};
      }
      result = runOnce(false);
    }
    if (result != SolveState::SAT) break;
    for (Var v : invalidator->getVars()) {
      Lit invallit = invalidator->getLit(v);
      if (solver.getLastSolution()[v] == invallit) {  // solution matches invalidator
        invalidator->addLhs(-1, invallit);
      }
    }
    assert(!invalidator->hasNoZeroes());
    invalidator->removeZeroes();
  }
  assert(result == SolveState::INCONSISTENT);
  assumptions.remove(-marker);
  solver.addUnitConstraint(marker, Origin::INVALIDATOR);
  assert(invalidator->isClause());
  invalidator->weaken(marker);
  invalidator->removeZeroes();
  assert(invalidator->getDegree() == 0);
  return {SolveState::SAT, invalidator};
}

// TODO: fix optimization with assumption variable
// TODO: refactor this when optimization works well with user-given assumptions
std::pair<SolveState, bigint> ILP::optimizeVar(IntVar* iv, const bigint& startbound, bool minimize, double timeout) {
  bigint currentbound = startbound;
  int offset = minimize ? -1 : 1;
  while (true) {
    currentbound += offset;
    log2assumptions(iv->getPropVars(solver), currentbound, iv->getLowerBound(), assumptions);
    assumptions.add(minimize ? iv->getPropVar() : -iv->getPropVar());
    SolveState state = SolveState::INPROCESSED;
    while (state == SolveState::INPROCESSED) {
      if (reachedTimeout(timeout)) return {SolveState::TIMEOUT, currentbound - offset};
      state = runOnce(false);
    }
    assert(state != SolveState::INPROCESSED);
    assert(state != SolveState::UNSAT);  // should have been caught previously
    for (Var v : iv->getPropVars(solver)) {
      assumptions.remove(v);
      assumptions.remove(-v);
      assumptions.remove(iv->getPropVar());
      assumptions.remove(-iv->getPropVar());
    }
    if (state == SolveState::TIMEOUT) {
      return {SolveState::TIMEOUT, currentbound - offset};
    }
    if (state == SolveState::INCONSISTENT) {
      return {SolveState::SAT, currentbound - offset};
    }
    assert(state == SolveState::SAT);
    bigint newVal = iv->getValue(solver.getLastSolution());
    assert(!minimize || newVal <= currentbound);
    assert(minimize || newVal >= currentbound);
    currentbound = newVal;
    if (minimize && currentbound == iv->getLowerBound()) return {SolveState::SAT, currentbound};
    if (!minimize && currentbound == iv->getUpperBound()) return {SolveState::SAT, currentbound};
  }
}

// NOTE: also throws AsynchronousInterrupt
const std::vector<std::pair<bigint, bigint>> ILP::propagate(const std::vector<IntVar*>& ivs, double timeout) {
  auto [state, invalidator] = getSolIntersection(ivs, timeout);
  if (state == SolveState::TIMEOUT || state == SolveState::UNSAT || state == SolveState::INCONSISTENT) {
    assert(!invalidator);
    return {};
  }
  std::vector<std::pair<bigint, bigint>> consequences;
  consequences.reserve(ivs.size());
  for (IntVar* iv : ivs) {
    bigint lb = iv->getLowerBound();
    bigint ub = iv->getUpperBound();
    if (iv->getEncoding() == Encoding::LOG) {
      bigint ub2 = lb;
      // NOTE: upper bound is not a nice power of two difference with lower bound, so we cannot easily use it
      bigint coef = 1;
      for (Var v : iv->getEncodingVars()) {
        if (invalidator->hasLit(-v)) {
          lb += coef;
        }
        if (!invalidator->hasLit(v)) {
          ub2 += coef;
        }
        coef *= 2;
      }
      ub = aux::min(ub, ub2);
      if (ub != lb) {
        // we probably only have an approximate propagation, let's get the real one
        auto [state, newlb] = optimizeVar(iv, ub, true, timeout);
        if (state == SolveState::TIMEOUT) {
          return {};
        } else {
          lb = newlb;
        }
        auto [state2, newub] = optimizeVar(iv, lb, false, timeout);
        if (state2 == SolveState::TIMEOUT) {
          return {};
        } else {
          ub = newub;
        }
      }
    } else if (iv->getEncoding() == Encoding::ORDER) {
      int lbi = 0;
      int ubi = 0;
      for (Var v : iv->getEncodingVars()) {
        lbi += invalidator->hasLit(-v);
        ubi -= invalidator->hasLit(v);
      }
      lb += lbi;
      ub += ubi;
    } else {
      assert(iv->getEncoding() == Encoding::ONEHOT);
      int ith = 0;
      for (Var v : iv->getEncodingVars()) {
        if (invalidator->hasLit(-v)) {
          lb = iv->getLowerBound() + ith;
          ub = lb;
          break;
        }
        ++ith;
      }
      if (ub != lb) {
        for (Var v : iv->getEncodingVars()) {
          if (invalidator->hasLit(v)) {
            ++lb;
          } else {
            break;
          }
        }
        for (int j = iv->getEncodingVars().size() - 1; j >= 0; --j) {
          if (invalidator->hasLit(iv->getEncodingVars()[j])) {
            --ub;
          } else {
            break;
          }
        }
      }
    }
    assert(lb <= ub);
    consequences.push_back({lb, ub});
  }
  return consequences;
}

// NOTE: also throws AsynchronousInterrupt
const std::vector<std::vector<bigint>> ILP::pruneDomains(const std::vector<IntVar*>& ivs, double timeout) {
  for (IntVar* iv : ivs) {
    if (iv->getEncodingVars().size() != 1 && iv->getEncoding() != Encoding::ONEHOT) {
      throw InvalidArgument("Non-Boolean variable " + iv->getName() +
                            " is passed to pruneDomains but is not one-hot encoded.");
    }
  }
  auto [state, invalidator] = getSolIntersection(ivs, timeout);
  if (state == SolveState::TIMEOUT) {
    return {};
  }
  std::vector<std::vector<bigint>> doms(ivs.size());
  if (state == SolveState::UNSAT || state == SolveState::INCONSISTENT) {
    assert(!invalidator);
    return doms;
  }

  for (int i = 0; i < (int)ivs.size(); ++i) {
    IntVar* iv = ivs[i];
    if (iv->getEncodingVars().empty()) {
      assert(iv->getLowerBound() == iv->getUpperBound());
      doms[i].push_back(iv->getLowerBound());
      continue;
    }
    if (iv->getEncodingVars().size() == 1) {
      assert(iv->getEncoding() == Encoding::ORDER);
      Var v = iv->getEncodingVars()[0];
      if (!invalidator->hasLit(-v)) {
        doms[i].push_back(iv->getLowerBound());
      }
      if (!invalidator->hasLit(v)) {
        doms[i].push_back(iv->getUpperBound());
      }
      continue;
    }
    assert(iv->getEncoding() == Encoding::ONEHOT);
    bigint val = iv->getLowerBound();
    for (Var v : iv->getEncodingVars()) {
      if (!invalidator->hasLit(v)) {
        doms[i].push_back(val);
      }
      ++val;
    }
  }
  return doms;
}

int64_t ILP::count(const std::vector<IntVar*>& ivs, double timeout) {
<<<<<<< HEAD
=======
  if (!initialized()) throw InvalidArgument("Solver not yet initialized.");
>>>>>>> 543b98bd
  global.options.pureLits.set(false);
  global.options.domBreakLim.set(0);
  global.stats.runStartTime = std::chrono::steady_clock::now();
  if (global.options.verbosity.get() > 0) {
    std::cout << "c #vars " << solver.getNbVars() << " #constraints " << solver.getNbConstraints() << std::endl;
  }
  int64_t res = 0;
  SolveState result;
  while (true) {
    if (reachedTimeout(timeout)) return -(res + 1);
    result = runOnce(false);
    if (result == SolveState::INCONSISTENT || result == SolveState::UNSAT) {
      return res;
    }
    if (result == SolveState::SAT) {
      ++res;
      try {
        invalidateLastSol(ivs);
      } catch (const UnsatEncounter& ue) {
        return res;
      }
    } else {
      assert(result == SolveState::INPROCESSED);
    }
  }
}

void ILP::runInternal(int argc, char** argv) {
  global.stats.startTime = std::chrono::steady_clock::now();

  if (global.options.verbosity.get() > 0) {
    std::cout << "c Exact - branch " EXPANDED(GIT_BRANCH) " commit " EXPANDED(GIT_COMMIT_HASH) << std::endl;
  }

  aux::timeCallVoid([&] { parsing::file_read(*this); }, global.stats.PARSETIME);

  if (global.options.noSolve) throw AsynchronousInterrupt();
  if (global.options.printCsvData) global.stats.printCsvHeader();
  if (global.options.verbosity.get() > 0) {
    std::cout << "c " << getSolver().getNbVars() << " vars " << getSolver().getNbConstraints() << " constrs"
              << std::endl;
  }

  global.stats.runStartTime = std::chrono::steady_clock::now();
  SolveState res = SolveState::INPROCESSED;
  while (res == SolveState::INPROCESSED || res == SolveState::SAT) {
    global.options.boundUpper.set(bool(global.options.boundUpper));
    res = optim->optimize(assumptions.getKeys());
  }
}

}  // namespace xct<|MERGE_RESOLUTION|>--- conflicted
+++ resolved
@@ -336,13 +336,10 @@
 
 void ILP::setObjective(const std::vector<bigint>& coefs, const std::vector<IntVar*>& vars,
                        const std::vector<bool>& negated, const bigint& offset) {
-  if (coefs.size() != vars.size() || (!negated.empty() && negated.size() != vars.size()))
-<<<<<<< HEAD
-    throw std::invalid_argument("Coefficient, variable, or negated lists differ in size.");
-=======
+  if (coefs.size() != vars.size() || (!negated.empty() && negated.size() != vars.size())) {
     throw InvalidArgument("Coefficient, variable, or negated lists differ in size.");
-  if (initialized()) throw InvalidArgument("Objective already set.");
->>>>>>> 543b98bd
+  }
+
   obj = IntConstraint(coefs, vars, negated, -offset);
 
   CeArb o = global.cePools.takeArb();
@@ -591,28 +588,9 @@
   solver.invalidateLastSol(vars);
 }
 
-<<<<<<< HEAD
 bool ILP::reachedTimeout(double timeout) const { return timeout != 0 && global.stats.getRunTime() > timeout; }
 
 SolveState ILP::runOnce(bool optimize) {  // NOTE: also throws AsynchronousInterrupt and UnsatEncounter
-=======
-bool ILP::initialized() const { return optim != nullptr; }
-
-void ILP::init() {
-  if (initialized()) throw InvalidArgument("Solver already initialized.");
-  aux::rng::seed = global.options.randomSeed.get();
-
-  CeArb o = global.cePools.takeArb();
-  obj.toConstrExp(o, true);
-  solver.init(o);
-  optim = OptimizationSuper::make(o, solver, global);
-}
-
-bool ILP::reachedTimeout(double timeout) const { return timeout != 0 && global.stats.getRunTime() > timeout; }
-
-SolveState ILP::runOnce(bool optimize) {  // NOTE: also throws AsynchronousInterrupt and UnsatEncounter
-  if (!initialized()) throw InvalidArgument("Solver not yet initialized.");
->>>>>>> 543b98bd
   global.options.boundUpper.set(optimize);
   try {
     return optim->optimize(assumptions.getKeys());
@@ -622,10 +600,6 @@
 }
 
 SolveState ILP::runFull(bool optimize, double timeout) {
-<<<<<<< HEAD
-=======
-  if (!initialized()) throw InvalidArgument("Solver not yet initialized.");
->>>>>>> 543b98bd
   global.stats.runStartTime = std::chrono::steady_clock::now();
   SolveState result = SolveState::INPROCESSED;
   if (global.options.verbosity.get() > 0) {
@@ -710,19 +684,8 @@
   return total;
 };
 
-<<<<<<< HEAD
 ratio ILP::getLowerBound() const { return static_cast<ratio>(optim->getLowerBound()); }
 ratio ILP::getUpperBound() const { return static_cast<ratio>(optim->getUpperBound()); }
-=======
-ratio ILP::getLowerBound() const {
-  if (!initialized()) throw InvalidArgument("Objective not yet initialized.");
-  return static_cast<ratio>(optim->getLowerBound());
-}
-ratio ILP::getUpperBound() const {
-  if (!initialized()) throw InvalidArgument("Objective not yet initialized.");
-  return static_cast<ratio>(optim->getUpperBound());
-}
->>>>>>> 543b98bd
 
 bool ILP::hasSolution() const {
   assert(optim->solutionsFound == 0 || solver.foundSolution());
@@ -1007,10 +970,6 @@
 }
 
 int64_t ILP::count(const std::vector<IntVar*>& ivs, double timeout) {
-<<<<<<< HEAD
-=======
-  if (!initialized()) throw InvalidArgument("Solver not yet initialized.");
->>>>>>> 543b98bd
   global.options.pureLits.set(false);
   global.options.domBreakLim.set(0);
   global.stats.runStartTime = std::chrono::steady_clock::now();
