--- conflicted
+++ resolved
@@ -57,13 +57,8 @@
   return o;
 }
 
-<<<<<<< HEAD
 IntVar::IntVar(const std::string& n, Solver& solver, bool nameAsId, const bigint& lb, const bigint& ub, int loglim)
     : name(n), lowerBound(lb), upperBound(ub), logEncoding(getRange() > loglim) {
-=======
-IntVar::IntVar(const std::string& n, Solver& solver, bool nameAsId, const bigint& lb, const bigint& ub)
-    : name(n), lowerBound(lb), upperBound(ub), logEncoding(getRange() > options.ilpEncoding.get()) {
->>>>>>> cf5e1cce
   assert(lb <= ub);
   assert(!nameAsId || isBoolean());
 
@@ -180,22 +175,15 @@
 
 ILP::ILP(bool keepIn) : solver(global), obj({}, {}, {}, 0), keepInput(keepIn) {}
 
-<<<<<<< HEAD
 IntVar* ILP::addVar(const std::string& name, const bigint& lowerbound, const bigint& upperbound, bool nameAsId) {
   assert(!getVarFor(name));
-  if (lowerbound > upperbound) throw std::invalid_argument("Lower bound of " + name + " must not exceed upper bound.");
-  vars.push_back(
-      std::make_unique<IntVar>(name, solver, nameAsId, lowerbound, upperbound, global.options.intEncoding.get()));
-=======
-IntVar* ILP::getVarFor(const std::string& name, bool nameAsId, const bigint& lowerbound, const bigint& upperbound) {
-  if (auto it = name2var.find(name); it != name2var.end()) return it->second;
   if (lowerbound > upperbound) {
     std::stringstream ss;
     ss << "Lower bound " << lowerbound << " of " << name << " exceeds upper bound " << upperbound;
     throw std::invalid_argument(ss.str());
   }
-  vars.push_back(std::make_unique<IntVar>(name, solver, nameAsId, lowerbound, upperbound));
->>>>>>> cf5e1cce
+  vars.push_back(
+      std::make_unique<IntVar>(name, solver, nameAsId, lowerbound, upperbound, global.options.ilpEncoding.get()));
   IntVar* iv = vars.back().get();
   name2var.insert({name, iv});
   for (Var v : iv->encodingVars()) {
@@ -378,19 +366,12 @@
     const Constr& c = solver.getCA()[cr];
     nbConstraints += isNonImplied(c.getOrigin());
   }
-<<<<<<< HEAD
   out << "* #variable= " << solver.getNbVars() << " #constraint= " << nbConstraints << "\n";
-  out << "min: ";
-  optim->getReformObj()->toStreamAsOPBlhs(out);
-  out << ";\n";
-=======
-  std::cout << "* #variable= " << solver.getNbVars() << " #constraint= " << nbConstraints << "\n";
   if (optim) {
-    std::cout << "min: ";
-    optim->getReformObj()->toStreamAsOPBlhs(std::cout);
-    std::cout << ";\n";
-  }
->>>>>>> cf5e1cce
+    out << "min: ";
+    optim->getReformObj()->toStreamAsOPBlhs(out);
+    out << ";\n";
+  }
   for (Lit l : solver.getUnits()) {
     out << std::pair<int, Lit>{1, l} << " >= 1 ;\n";
   }
