--- conflicted
+++ resolved
@@ -340,16 +340,10 @@
   return optim->optimize(assumptions);
 }
 
-<<<<<<< HEAD
-SolveState ILP::runFull(bool optimize) {
-  SolveState result = SolveState::INPROCESSED;
-  while (result == SolveState::INPROCESSED || (optimize && result == SolveState::SAT)) {
-=======
 SolveState ILP::runFull(bool optimize, double timeout) {
   SolveState result = SolveState::INPROCESSED;
   while ((timeout == 0 || global.stats.getSolveTime() < timeout) &&
          (result == SolveState::INPROCESSED || (optimize && result == SolveState::SAT))) {
->>>>>>> 56f30d80
     try {
       result = optim->optimize(assumptions);
     } catch (const UnsatEncounter& ue) {
