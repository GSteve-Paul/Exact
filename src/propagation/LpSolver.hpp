/**********************************************************************
This file is part of Exact.

Copyright (c) 2022 Jo Devriendt

Exact is free software: you can redistribute it and/or modify it under
the terms of the GNU Affero General Public License version 3 as
published by the Free Software Foundation.

Exact is distributed in the hope that it will be useful, but WITHOUT
ANY WARRANTY; without even the implied warranty of MERCHANTABILITY or
FITNESS FOR A PARTICULAR PURPOSE. See the GNU Affero General Public
License version 3 for more details.

You should have received a copy of the GNU Affero General Public
License version 3 along with Exact. See the file used_licenses/COPYING
or run with the flag --license=AGPLv3. If not, see
<https://www.gnu.org/licenses/>.
**********************************************************************/

/**********************************************************************
This file is part of the Exact program

Copyright (c) 2021 Jo Devriendt, KU Leuven

Exact is distributed under the terms of the MIT License.
You should have received a copy of the MIT License along with Exact.
See the file LICENSE or run with the flag --license=MIT.
**********************************************************************/

/**********************************************************************
Copyright (c) 2014-2020, Jan Elffers
Copyright (c) 2019-2021, Jo Devriendt
Copyright (c) 2020-2021, Stephan Gocht
Copyright (c) 2014-2021, Jakob Nordström

Parts of the code were copied or adapted from MiniSat.

MiniSat -- Copyright (c) 2003-2006, Niklas Een, Niklas Sorensson
           Copyright (c) 2007-2010  Niklas Sorensson

Permission is hereby granted, free of charge, to any person obtaining a
copy of this software and associated documentation files (the
"Software"), to deal in the Software without restriction, including
without limitation the rights to use, copy, modify, merge, publish,
distribute, sublicense, and/or sell copies of the Software, and to
permit persons to whom the Software is furnished to do so, subject to
the following conditions:

The above copyright notice and this permission notice shall be included
in all copies or substantial portions of the Software.

THE SOFTWARE IS PROVIDED "AS IS", WITHOUT WARRANTY OF ANY KIND, EXPRESS
OR IMPLIED, INCLUDING BUT NOT LIMITED TO THE WARRANTIES OF
MERCHANTABILITY, FITNESS FOR A PARTICULAR PURPOSE AND
NONINFRINGEMENT. IN NO EVENT SHALL THE AUTHORS OR COPYRIGHT HOLDERS BE
LIABLE FOR ANY CLAIM, DAMAGES OR OTHER LIABILITY, WHETHER IN AN ACTION
OF CONTRACT, TORT OR OTHERWISE, ARISING FROM, OUT OF OR IN CONNECTION
WITH THE SOFTWARE OR THE USE OR OTHER DEALINGS IN THE SOFTWARE.
**********************************************************************/

#pragma once

#include "../auxiliary.hpp"
#include "../constraints/ConstrExp.hpp"
#include "../constraints/ConstrSimple.hpp"
#include "../typedefs.hpp"

#if WITHSOPLEX

#pragma GCC diagnostic push
#pragma GCC diagnostic ignored "-Wpragmas"
#pragma GCC diagnostic ignored "-Wunknown-warning-option"
#pragma GCC diagnostic ignored "-Wunused-parameter"
#pragma GCC diagnostic ignored "-Wstrict-overflow"
#pragma GCC diagnostic ignored "-Wdeprecated-copy"
#pragma GCC diagnostic ignored "-Wclass-memaccess"
#include "soplex.h"
#pragma GCC diagnostic pop

#endif  // WITHSOPLEX

namespace xct {

enum class LpStatus { INFEASIBLE, OPTIMAL, PIVOTLIMIT, UNDETERMINED };

struct RowData {
  ID id;
  bool removable;
  RowData() = default;
  RowData(ID i, bool r) : id(i), removable(r){};
};

struct AdditionData {
  ConstrSimple64 cs;
  bool removable = false;
};

struct BoundData {
  ID id = ID_Trivial;
  ConstrSimple64 cs;
};

#if WITHSOPLEX

class LpSolver;
struct CandidateCut {
  ConstrSimple64 simpcons;
  CRef cr = CRef_Undef;
  double norm = 1;
  double ratSlack = 0;

  CandidateCut() = default;
  CandidateCut(const CeSuper& in, const std::vector<double>& sol);
  CandidateCut(const Constr& in, CRef cr, const std::vector<double>& sol, ConstrExpPools& pools);
  [[nodiscard]] double cosOfAngleTo(const CandidateCut& other) const;

 private:
  void initialize(const std::vector<double>& sol);
};
std::ostream& operator<<(std::ostream& o, const CandidateCut& cc);

class Solver;

class LpSolver {
  friend class Solver;
  friend struct CandidateCut;

  soplex::SoPlex lp;
  Global& global;  // TODO: needed? We already have solver?
  Solver& solver;

  double lpPivotMult = 1;
  constexpr static double INFTY = 1e100;
  constexpr static double maxMult = 1e22;  // fits in 74 bits
  // we use 128 bit coefficients to calculate dual constraints.
  // 1 sign bit
  // 52 bits for the coefficients
  // x bits for the number of non-zero multiplied constraints
  // 74-x bits for the max dual multiplier
  // +++ 127 bits total, 1 to preempt off-by-one errors
  bool madeInternalCall = false;
  bool canInProcess() const;

  soplex::DVectorReal lpSol;
  std::vector<double> lpSolution;
  soplex::DVectorReal lpSlackSolution;
  soplex::DVectorReal lpMultipliers;
  soplex::DVectorReal upperBounds;
  soplex::DVectorReal lowerBounds;
  soplex::DSVectorReal lpRow;

  std::vector<RowData> row2data;
  std::vector<int> toRemove;  // rows
  std::unordered_map<ID, AdditionData> toAdd;
  BoundData boundsToAdd[2];  // [0] is upper bound, [1] lower bound

  std::vector<CandidateCut> candidateCuts;

 public:
  explicit LpSolver(Solver& s, const CeArb& o, Global& g);
  void setNbVariables(int n);

  [[nodiscard]] std::pair<LpStatus, CeSuper> checkFeasibility(
      bool inProcessing);  // TODO: don't use objective function here?
  [[nodiscard]] CeSuper inProcess();

  void addConstraint(const CeSuper& c, bool removable, bool upperbound = false, bool lowerbound = false);
  void addConstraint(CRef cr, bool removable, bool upperbound = false, bool lowerbound = false);

 private:
  int getNbCols() const;
  int getNbRows() const;

  void flushConstraints();

  void convertConstraint(const ConstrSimple64& c, soplex::DSVectorReal& row, double& rhs);
  void resetBasis();
  CeSuper createLinearCombinationFarkas(soplex::DVectorReal& mults);
  CandidateCut createLinearCombinationGomory(soplex::DVectorReal& mults);
  static double getScaleFactor(soplex::DVectorReal& mults, bool removeNegatives);
  Ce64 rowToConstraint(int row);
  void constructGomoryCandidates();
  void constructLearnedCandidates();
  void addFilteredCuts();
  void pruneCuts();

  inline static double nonIntegrality(double a) { return aux::abs(std::round(a) - a); }
  inline static bool validVal(double a) { return std::round(a) == a && std::abs(a) < INFLPINT; }
  // NOTE: double type can only store ranges of integers up to ~9e15
};

#else

class Solver;
struct Global;

class LpSolver {
 public:
  LpSolver([[maybe_unused]] Solver& s, [[maybe_unused]] const CeArb& o, [[maybe_unused]] Global& g){};
  void setNbVariables([[maybe_unused]] int n){};

  std::pair<LpStatus, CeSuper> checkFeasibility([[maybe_unused]] bool inProcessing) {
    assert(false);
    return {LpStatus::UNDETERMINED, CeNull()};
  }
<<<<<<< HEAD
  std::pair<State, ID> inProcess() { return {State::FAIL, ID_Undef}; }
=======
  CeSuper inProcess() { return CeNull(); }
>>>>>>> 4d82f480
  bool canInProcess() { return false; }

  void addConstraint([[maybe_unused]] const CeSuper& c, [[maybe_unused]] bool removable,
                     [[maybe_unused]] bool upperbound, [[maybe_unused]] bool lowerbound) {}
  void addConstraint([[maybe_unused]] CRef cr, [[maybe_unused]] bool removable, [[maybe_unused]] bool upperbound,
                     [[maybe_unused]] bool lowerbound) {}
};

#endif  // WITHSOPLEX

}  // namespace xct<|MERGE_RESOLUTION|>--- conflicted
+++ resolved
@@ -204,11 +204,7 @@
     assert(false);
     return {LpStatus::UNDETERMINED, CeNull()};
   }
-<<<<<<< HEAD
-  std::pair<State, ID> inProcess() { return {State::FAIL, ID_Undef}; }
-=======
   CeSuper inProcess() { return CeNull(); }
->>>>>>> 4d82f480
   bool canInProcess() { return false; }
 
   void addConstraint([[maybe_unused]] const CeSuper& c, [[maybe_unused]] bool removable,
