--- conflicted
+++ resolved
@@ -466,25 +466,16 @@
 
   if (stat == soplex::SPxSolver::Status::OPTIMAL) {
     ++stats.NLPOPTIMAL;
-<<<<<<< HEAD
-    if (pivots != 0) {
-      if (options.lpLearnDuals && lp.getDual(lpMultipliers)) {
+    if (options.lpLearnDuals && pivots != 0) {
+      if (lp.getDual(lpMultipliers)) {
         CeSuper dual = createLinearCombinationFarkas(lpMultipliers);
         if (dual) {
           ID res = aux::timeCall<ID>([&] { return solver.learnConstraint(dual, Origin::DUAL); }, stats.LEARNTIME);
-          if (res == ID_Unsat) return LpStatus::UNSAT;
-=======
-    if (options.lpLearnDuals && pivots != 0) {
-      if (lp.getDual(lpMultipliers)) {
-        CeSuper confl = createLinearCombinationFarkas(lpMultipliers);
-        if (confl) {
-          ID res = aux::timeCall<ID>([&] { return solver.learnConstraint(confl, Origin::DUAL); }, stats.LEARNTIME);
           if (res == ID_Unsat) {
             return {LpStatus::UNSAT, CeNull()};
           } else {
-            return {LpStatus::OPTIMAL, confl};
+            return {LpStatus::OPTIMAL, dual};
           }
->>>>>>> db776a0a
         }
       } else {
         ++stats.NLPNODUAL;
