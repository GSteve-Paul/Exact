--- conflicted
+++ resolved
@@ -18,8 +18,4 @@
 
 State addConstraint(const std::vector<long long>& coefs, const std::vector<std::string>& vars, bool useLB, long long lb,
                     bool useUB, long long ub);
-<<<<<<< HEAD
-=======
-
->>>>>>> c7ada5f4
 State setObjective(const std::vector<long long>& coefs, const std::vector<std::string>& vars);