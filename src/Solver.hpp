/**********************************************************************
This file is part of Exact.

Copyright (c) 2022 Jo Devriendt

Exact is free software: you can redistribute it and/or modify it under
the terms of the GNU Affero General Public License version 3 as
published by the Free Software Foundation.

Exact is distributed in the hope that it will be useful, but WITHOUT
ANY WARRANTY; without even the implied warranty of MERCHANTABILITY or
FITNESS FOR A PARTICULAR PURPOSE. See the GNU Affero General Public
License version 3 for more details.

You should have received a copy of the GNU Affero General Public
License version 3 along with Exact. See the file used_licenses/COPYING
or run with the flag --license=AGPLv3. If not, see
<https://www.gnu.org/licenses/>.
**********************************************************************/

/**********************************************************************
This file is part of the Exact program

Copyright (c) 2021 Jo Devriendt, KU Leuven

Exact is distributed under the terms of the MIT License.
You should have received a copy of the MIT License along with Exact.
See the file LICENSE or run with the flag --license=MIT.
**********************************************************************/

/**********************************************************************
Copyright (c) 2014-2020, Jan Elffers
Copyright (c) 2019-2021, Jo Devriendt
Copyright (c) 2020-2021, Stephan Gocht
Copyright (c) 2014-2021, Jakob Nordström

Parts of the code were copied or adapted from MiniSat.

MiniSat -- Copyright (c) 2003-2006, Niklas Een, Niklas Sorensson
           Copyright (c) 2007-2010  Niklas Sorensson

Permission is hereby granted, free of charge, to any person obtaining a
copy of this software and associated documentation files (the
"Software"), to deal in the Software without restriction, including
without limitation the rights to use, copy, modify, merge, publish,
distribute, sublicense, and/or sell copies of the Software, and to
permit persons to whom the Software is furnished to do so, subject to
the following conditions:

The above copyright notice and this permission notice shall be included
in all copies or substantial portions of the Software.

THE SOFTWARE IS PROVIDED "AS IS", WITHOUT WARRANTY OF ANY KIND, EXPRESS
OR IMPLIED, INCLUDING BUT NOT LIMITED TO THE WARRANTIES OF
MERCHANTABILITY, FITNESS FOR A PARTICULAR PURPOSE AND
NONINFRINGEMENT. IN NO EVENT SHALL THE AUTHORS OR COPYRIGHT HOLDERS BE
LIABLE FOR ANY CLAIM, DAMAGES OR OTHER LIABILITY, WHETHER IN AN ACTION
OF CONTRACT, TORT OR OTHERWISE, ARISING FROM, OUT OF OR IN CONNECTION
WITH THE SOFTWARE OR THE USE OR OTHER DEALINGS IN THE SOFTWARE.
**********************************************************************/

#pragma once

#include <memory>
#include "Options.hpp"
#include "constraints/Constr.hpp"
#include "datastructures/Heuristic.hpp"
#include "datastructures/IntMap.hpp"
#include "datastructures/IntSet.hpp"
#include "parsing.hpp"
#include "propagation/Equalities.hpp"
#include "propagation/Implications.hpp"
#include "propagation/LpSolver.hpp"
#include "typedefs.hpp"

namespace xct {

class Solver {
  friend class LpSolver;
  friend struct Constr;
  friend struct Clause;
  friend struct Cardinality;
  template <typename CF, typename DG>
  friend struct Counting;
  template <typename CF, typename DG>
  friend struct Watched;
  template <typename CF, typename DG>
  friend struct CountingSafe;
  template <typename CF, typename DG>
  friend struct WatchedSafe;
  friend class Propagator;
  friend class Equalities;
  friend class Implications;

  // ---------------------------------------------------------------------
  // Members

 public:
  std::vector<Lit> lastSol = {0};
  bool foundSolution() const;
  CeSuper lastCore;
  CeSuper lastGlobalDual;
  IntSet objectiveLits;
  CeArb objective;

 private:
  Global& global;
  int n;
  std::vector<bool> isorig;

  ConstraintAllocator ca;
  Heuristic freeHeur;
  Heuristic cgHeur;
  Heuristic* heur = &freeHeur;

  std::vector<CRef> constraints;  // row-based view
  std::unordered_map<ID, CRef> external;
  IntMap<std::unordered_map<CRef, int>> lit2cons;  // column-based view, int is index of literal in CRef
  int lastRemoveSatisfiedsTrail = 0;
  std::unordered_multimap<Lit, Lit> binaryImplicants;  // l implies multimap[l]
  IntMap<int> lit2consOldSize;

  IntMap<std::vector<Watch>> adj;
  IntMap<int> level;  // TODO: make position, level, contiguous memory for better cache efficiency.
  std::vector<int> position;
  std::vector<Lit> trail;
  std::vector<int> trail_lim;
  std::vector<CRef> reason;
  int qhead = 0;  // for unit propagation

  std::vector<int> assumptions_lim;
  IntSet assumptions;

  std::shared_ptr<LpSolver> lpSolver;

  Equalities equalities;
  Implications implications;

  long long nconfl_to_reduce = 0;
  long long nconfl_to_restart = 0;

  CeSuper getAnalysisCE(const CeSuper& conflict) const;

 public:
  Solver(Global& g);
  ~Solver();
  void init(const CeArb& obj);
<<<<<<< HEAD
=======
  bool isFirstRun() const { return firstRun; }
>>>>>>> cf5e1cce

  int getNbVars() const { return n; }
  void setNbVars(int nvars, bool orig);
  bool isOrig(Var v) const {
    assert(v > 0);
    return isorig[v];
  }

  Options& getOptions();
  Stats& getStats();
  Logger& getLogger();
  const IntMap<int>& getLevel() const { return level; }
  const std::vector<int>& getPos() const { return position; }
  Equalities& getEqualities() { return equalities; }
  Implications& getImplications() { return implications; }
  const Heuristic& getHeuristic() const { return *heur; }

  int decisionLevel() const { return trail_lim.size(); }
  int assumptionLevel() const { return assumptions_lim.size() - 1; }

  // @return: formula line id, processed id, needed for optimization proof logging
  std::pair<ID, ID> addConstraint(const CeSuper& c, Origin orig);
  std::pair<ID, ID> addConstraint(const ConstrSimpleSuper& c, Origin orig);
  void addUnitConstraint(Lit l, Origin orig);
  void invalidateLastSol(const std::vector<Var>& vars);

  void dropExternal(ID id, bool erasable, bool forceDelete);
  int getNbConstraints() const { return constraints.size(); }
  CeSuper getIthConstraint(int i) const;
  const std::vector<CRef>& getRawConstraints() const { return constraints; }
  const ConstraintAllocator& getCA() const { return ca; }

  void setAssumptions(const std::vector<Lit>& assumps);
  void clearAssumptions();
  const IntSet& getAssumptions() const { return assumptions; }
  bool hasAssumptions() const { return !assumptions.isEmpty(); }
  bool assumptionsClashWithUnits() const;

  int getNbUnits() const;
  std::vector<Lit> getUnits() const;
  const std::vector<Lit>& getLastSolution() const;

  /**
   * @return SolveState:
   * 	UNSAT if root inconsistency detected
   * 	SAT if satisfying assignment found
   * 	    this->lastSol contains the satisfying assignment
   * 	INCONSISTENT if no solution extending assumptions exists
   * 	    this->lastCore is an implied constraint falsified by the assumptions,
   * 	    unless this->lastCore is a CeNull, which implies assumptionsClashWithUnits.
   * 	    Note that assumptionsClashWithUnits may still hold when this->lastCore is not a CeNull.
   * 	INPROCESSING if solver just finished a cleanup phase
   */
  // TODO: use a coroutine / yield instead of a SolveAnswer return value
  [[nodiscard]] SolveState solve();

  bool checkSAT(const std::vector<Lit>& assignment);

 private:
  // ---------------------------------------------------------------------
  // Trail manipulation

  void enqueueUnit(Lit l, Var v, CRef r);
  void uncheckedEnqueue(Lit l, CRef r);
  void undoOne();
  void backjumpTo(int lvl);
  void decide(Lit l);
  void propagate(Lit l, CRef r);
  [[nodiscard]] State probe(Lit l, bool deriveImplications);
  /**
   * Unit propagation with watched literals.
   * @post: all constraints have been checked for propagation under trail[0..qhead[
   * @return: true if inconsistency is detected, false otherwise. The inconsistency is stored in confl
   */
  // TODO: don't return actual conflict, but analyze it internally? Won't work because core extraction is necessary
  [[nodiscard]] CeSuper runDatabasePropagation();
  [[nodiscard]] CeSuper runPropagation();
  [[nodiscard]] CeSuper runPropagationWithLP();
  WatchStatus checkForPropagation(CRef cr, int& idx, Lit p);

  // ---------------------------------------------------------------------
  // Conflict analysis

  [[nodiscard]] CeSuper analyze(const CeSuper& confl);
  void minimize(const CeSuper& conflict);
  void extractCore(const CeSuper& confl, Lit l_assump = 0);

  // ---------------------------------------------------------------------
  // Constraint management

  [[nodiscard]] CRef attachConstraint(const CeSuper& constraint, bool locked);
  void removeConstraint(const CRef& cr, bool override = false);
  void learnConstraint(const CeSuper& c, Origin orig);
  void learnUnitConstraint(Lit l, Origin orig, ID id);
  void learnClause(const std::vector<Lit>& lits, Origin orig, ID id);
  std::pair<ID, ID> addInputConstraint(const CeSuper& ce);

  // ---------------------------------------------------------------------
  // Garbage collection

  void garbage_collect();
  void reduceDB();

  // ---------------------------------------------------------------------
  // Restarts

  static double luby(double y, int i);

  // ---------------------------------------------------------------------
  // Inprocessing
 public:
  void presolve();

 private:
  void inProcess();
  void removeSatisfiedNonImpliedsAtRoot();
  void derivePureLits();
  void dominanceBreaking();
  void rebuildLit2Cons();

  Var lastRestartNext = 0;
  void probeRestart(Lit next);

  void detectAtMostOne(Lit seed, std::unordered_set<Lit>& considered, std::vector<Lit>& previousProbe);
  std::unordered_map<uint64_t, unsigned int> atMostOneHashes;  // maps to size of at-most-one
  void runAtMostOneDetection();

  // ---------------------------------------------------------------------
  // Tabu search

  TabuRank next = 1;            // rank of the next literal to flip
  TabuRank cutoff = 0;          // all less than or equal to the cutoff can be flipped
  std::vector<TabuRank> ranks;  // Var to rank
  std::vector<Lit> tabuSol;

  std::list<CRef> violatedQueue;
  std::unordered_map<CRef, std::list<CRef>::const_iterator> violatedPtrs;

  void addToTabu(const CRef& cr);
  void eraseFromTabu(const CRef& cr);
  void rebuildTabu();
  void flipTabu(Lit l);

 public:
  bool runTabuOnce();
  int getTabuViolatedSize() {
    assert(violatedQueue.size() == violatedPtrs.size());
    return violatedPtrs.size();
  }
  void phaseToTabu();
  void lastSolToPhase();
  void ranksToAct();
};

}  // namespace xct<|MERGE_RESOLUTION|>--- conflicted
+++ resolved
@@ -145,10 +145,6 @@
   Solver(Global& g);
   ~Solver();
   void init(const CeArb& obj);
-<<<<<<< HEAD
-=======
-  bool isFirstRun() const { return firstRun; }
->>>>>>> cf5e1cce
 
   int getNbVars() const { return n; }
   void setNbVars(int nvars, bool orig);
