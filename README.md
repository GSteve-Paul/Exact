--- conflicted
+++ resolved
@@ -4,21 +4,6 @@
 
 ## Compilation
 
-<<<<<<< HEAD
-The solver currently consists of a single file which can be compiled on Linux. It uses some c++11 constructs, as well as the non-standard `__int128` integer type. With modern compilers, the following commands should do the trick:
-
-    g++ -o roundingsat roundingsat.cc -O3 -DNDEBUG
-
-or
-
-    clang++ -o roundingsat roundingsat.cc -O3 -DNDEBUG
-
-Older compilers may require the `-std=c++11` option.
-
-## Usage
-
-For the input formats, see [here](InputFormats.md).
-=======
 In the root directory of RoundingSat:
 
     cd build
@@ -66,7 +51,6 @@
 - pseudo-Boolean PBO format (only linear objective and constraints)
 - DIMACS CNF (conjunctive normal form)
 - Weighted CNF
->>>>>>> 95a5f8ad
 
 For a description of these input formats, see [here](InputFormats.md).
 
@@ -75,14 +59,8 @@
 Origin paper with a focus on cutting planes conflict analysis:  
 **[EN18]** J. Elffers, J. Nordström. Divide and Conquer: Towards Faster Pseudo-Boolean Solving. *IJCAI 2018*, 1291-1299.
 
-<<<<<<< HEAD
-## Citation
-
-[Elffers and Nordström, 2018] J. Elffers and J. Nordström. Divide and Conquer: Towards Faster Pseudo-Boolean Solving. *IJCAI 2018*, 1291-1299.
-=======
 Integration with SoPlex:  
 **[DGN20]** J. Devriendt, A. Gleixner, J. Nordström. Learn to Relax: Integrating 0-1 Integer Linear Programming with Pseudo-Boolean Conflict-Driven Search. *CPAIOR 2020 / Constraints journal* (accepted).
 
 Watched propagation:  
-**[D20]** J. Devriendt. Watched Propagation for 0-1 Integer Linear Constraints. *CP 2020* (accepted)
->>>>>>> 95a5f8ad
+**[D20]** J. Devriendt. Watched Propagation for 0-1 Integer Linear Constraints. *CP 2020* (accepted)