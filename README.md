# Exact

[Exact](https://gitlab.com/nonfiction-software/exact) solves decision and optimization problems formulated as integer
linear programs. Under the hood, it converts integer variables to binary (0-1) variables and applies highly efficient
propagation routines and strong cutting-planes / pseudo-Boolean conflict analysis.

Exact is a fork of [RoundingSat](https://gitlab.com/MIAOresearch/roundingsat) and improves upon its predecessor in
reliability, performance and ease-of-use.
In particular, Exact supports integer variables, reified linear constraints, multiplication constraints, and propagation
and count inferences.
The name "Exact" reflects that the answers are fully sound, as approximate and floating-point calculations only occur in
heuristic parts of the algorithm.
As such, Exact can soundly be used for verification and theorem proving, where its envisioned ability to emit
machine-checkable certificates of optimality and unsatisfiability should prove useful.

## Features

- **Native conflict analysis** over binary linear constraints, constructing full-blown cutting planes proofs.
- Highly efficient **watched propagation** routines.
- Fine-grained employment of **arbitrary precision** calculations - only when needed.
- Hybrid linear (top-down) and **core-guided** (bottom-up) optimization.
- Optional integration with the **SoPlex LP solver**.
- Core solver also compiles on **macOS** and **Windows**.
- **Python** interface with assumption solving and reuse of solver state (Linux only for now).
<<<<<<< HEAD
- Generation of **certificates** of optimality and unsatisfiability that can be automatically verified
  by [VeriPB](https://gitlab.com/MIAOresearch/software/VeriPB).
=======
- Generation of **certificates** of optimality and unsatisfiability that can be automatically verified by [VeriPB](https://gitlab.com/MIAOresearch/software/VeriPB).
- Excellent **performance**, as showcased in [2024's PB competition](https://www.cril.univ-artois.fr/PB24/results/results.php?idev=108). 

>>>>>>> 2d9d5b19

## Python interface

### PyPI package

The easiest way is to use Exact's Python interfaces is on an **x86_64** machine with **Windows** or **Linux**. In that
case, install this precompiled [PyPi package](https://pypi.org/project/exact), e.g., by running `pip install exact`.

### Compile your own Python package

To use the Exact Python interface with optimal binaries for your machine (and the option to include SoPlex in the
binary), compile as a shared library and install it with your package manager.
E.g., on Linux systems, running `pip install .` in Exact's root directory should do the trick. On Windows, uncomment the
build options below `# FOR WINDOWS` and comment out those for `# FOR LINUX`.
Make sure to have the Boost libraries installed (see dependencies).

### Documentation

The header file [`Exact.hpp`](https://gitlab.com/nonfiction-software/exact/-/blob/main/src/Exact.hpp) contains the C++
methods exposed to Python via [Pybind11](https://pybind11.readthedocs.io) as well as their description.
This is probably the best place to start to learn about Exact's Python interface.

Next, [`python_examples`](https://gitlab.com/nonfiction-software/exact/-/blob/main/python_examples) contains instructive
examples.
Of particular interest is the [
`knapsack tutorial`](https://gitlab.com/nonfiction-software/exact/-/blob/main/python_examples/knapsack_tutorial), which
is fully commented, starts simple, and ends with some of Exact's advanced features.

## Command line usage

Exact takes as command line input an integer linear program and outputs a(n optimal) solution or reports that none
exists.
Either pipe the program

    cat test/instances/opb/opt/stein15.opb | build/Exact

or pass the file as a parameter

    build/Exact test/instances/opb/opt/stein15.opb

Use the flag `--help` to display a list of runtime parameters.

Exact supports five input formats (described in more detail in [
`InputFormats.md`](https://gitlab.com/nonfiction-software/exact/-/blob/main/InputFormats.md)):

- `.opb` pseudo-Boolean decision and optimization (equivalent to 0-1 integer linear programming)
- `.wbo` weighted pseudo-Boolean optimization (0-1 integer linear programming with weighted soft constraints)
- `.cnf` DIMACS Conjunctive Normal Form (CNF)
- `.wcnf` Weighted Conjunctive Normal Form (WCNF)
- `.mps` Mathematical Programming System (MPS) via the optional CoinUtils library
- `.lp` Linear Program (LP) via the optional CoinUtils library

Note that `.mps` and `.lp` allow rational variables, which are not supported by Exact.
Additionally, these formats permit floating point values, which may lead
to [tricky](https://gitlab.com/nonfiction-software/exact/-/issues/11) [issues](https://gitlab.com/nonfiction-software/exact/-/issues/12).
Rewrite constraints with fractional values to integral ones by multiplying with the lowest common multiple of the
denominators.

By default, Exact decides on the format based on the filename extension, but this can be overridden with the `--format`
option.

## Compilation from source

In the root directory of Exact:

    cd build
    cmake .. -DCMAKE_BUILD_TYPE=Release
    make

Replace `make` by `cmake --build .` on Windows. For more builds, similar build directories can be created.

For installing system-wide or to the `CMAKE_INSTALL_PREFIX` root, use `make install` (on Linux).

## Dependencies

- A recent C++20 compiler (GCC, Clang or MSVC should do)
- [Boost](https://www.boost.org) library, minimal version 1.65.
  On a Debian/Ubuntu system, install with `sudo apt install libboost-dev`. On Windows, follow the instructions
  on [boost.org](https://www.boost.org/doc/libs/1_85_0/more/getting_started/windows.html)
- Optionally: [CoinUtils](https://github.com/coin-or/CoinUtils) library to parse MPS and LP file formats.
  Use CMake option `-Dcoinutils=ON` after [installing the library](https://github.com/coin-or/CoinUtils#binaries).
- Optionally: [SoPlex](https://soplex.zib.de) LP solver (see below).

## SoPlex (on Linux)

Exact supports an integration with the LP solver [SoPlex](https://soplex.zib.de) to improve its search routine.
For this, checkout SoPlex from its [git repository](https://github.com/scipopt/soplex) as a submodule, compile it in
some separate directory, and configure the right CMake options when compiling Exact.

By default, the following commands in Exact's root directory should work with a freshly checked out repository:

```
    git submodule init
    git submodule update

    mkdir soplex_build
    cd soplex_build
    cmake ../soplex -DBUILD_TESTING="0" -DSANITIZE_UNDEFINED="0" -DCMAKE_BUILD_TYPE="Release" -DBOOST="0" -DGMP="0" -DCMAKE_WINDOWS_EXPORT_ALL_SYMBOLS="0" -DZLIB="0"
    make -j 8

    cd ../build_debug
    cmake .. -DCMAKE_BUILD_TYPE="Release" -Dsoplex="ON"
    make -j 8
```

The CMake options `soplex_src` and `soplex_build` allow to look for SoPlex in a different location.

## License

Exact is licensed under the [AGPLv3](https://www.gnu.org/licenses/agpl-3.0.en.html). If this would hinder your intended
usage, please contact @JoD.

## Benchmarks

The current set of benchmarks which is used to assess performance is
available [here](https://gitlab.com/nonfiction-software/exact-benchmarks).

## Citations

If you use Exact, please **star and cite this repository** and cite the RoundingSat origin paper (which focuses on
cutting planes conflict analysis):  
**[EN18]** J. Elffers, J. Nordström. Divide and Conquer: Towards Faster Pseudo-Boolean Solving. *IJCAI 2018*

Please cite any of the following papers if they are relevant.

Integration with SoPlex:  
**[DGN20]** J. Devriendt, A. Gleixner, J. Nordström. Learn to Relax: Integrating 0-1 Integer Linear Programming with
Pseudo-Boolean Conflict-Driven Search. *CPAIOR 2020 / Constraints journal*

Watched propagation:  
**[D20]** J. Devriendt. Watched Propagation for 0-1 Integer Linear Constraints. *CP 2020*

Core-guided optimization:  
<<<<<<< HEAD
**[DGDNS21]** J. Devriendt, S. Gocht, E. Demirović, J. Nordström, P. J. Stuckey. Cutting to the Core of Pseudo-Boolean
Optimization: Combining Core-Guided Search with Cutting Planes Reasoning. *AAAI 2021*
=======
**[DGDNS21]** J. Devriendt, S. Gocht, E. Demirović, J. Nordström, P. J. Stuckey. Cutting to the Core of Pseudo-Boolean Optimization: Combining Core-Guided Search with Cutting Planes Reasoning. *AAAI 2021*

## Industrial use cases
After considering Gurobi and OR-tools to extract minimal unsatisfiable subsets for a workforce allocation problem, [a big European airplane manufacturer decided Exact was the way to go!](https://freuder.wordpress.com/wp-content/uploads/2024/08/trustworthy_allocation_pthg24.pdf) ([mirror](https://gitlab.com/nonfiction-software/exact/-/blob/main/industrial_use_cases/trustworthy_allocation_pthg24.pdf))
>>>>>>> 2d9d5b19
<|MERGE_RESOLUTION|>--- conflicted
+++ resolved
@@ -1,17 +1,11 @@
 # Exact
 
-[Exact](https://gitlab.com/nonfiction-software/exact) solves decision and optimization problems formulated as integer
-linear programs. Under the hood, it converts integer variables to binary (0-1) variables and applies highly efficient
-propagation routines and strong cutting-planes / pseudo-Boolean conflict analysis.
+[Exact](https://gitlab.com/nonfiction-software/exact) solves decision and optimization problems formulated as integer linear programs. Under the hood, it converts integer variables to binary (0-1) variables and applies highly efficient propagation routines and strong cutting-planes / pseudo-Boolean conflict analysis.
 
-Exact is a fork of [RoundingSat](https://gitlab.com/MIAOresearch/roundingsat) and improves upon its predecessor in
-reliability, performance and ease-of-use.
-In particular, Exact supports integer variables, reified linear constraints, multiplication constraints, and propagation
-and count inferences.
-The name "Exact" reflects that the answers are fully sound, as approximate and floating-point calculations only occur in
-heuristic parts of the algorithm.
-As such, Exact can soundly be used for verification and theorem proving, where its envisioned ability to emit
-machine-checkable certificates of optimality and unsatisfiability should prove useful.
+Exact is a fork of [RoundingSat](https://gitlab.com/MIAOresearch/roundingsat) and improves upon its predecessor in reliability, performance and ease-of-use. 
+In particular, Exact supports integer variables, reified linear constraints, multiplication constraints, and propagation and count inferences. 
+The name "Exact" reflects that the answers are fully sound, as approximate and floating-point calculations only occur in heuristic parts of the algorithm.
+As such, Exact can soundly be used for verification and theorem proving, where its envisioned ability to emit machine-checkable certificates of optimality and unsatisfiability should prove useful.
 
 ## Features
 
@@ -22,46 +16,34 @@
 - Optional integration with the **SoPlex LP solver**.
 - Core solver also compiles on **macOS** and **Windows**.
 - **Python** interface with assumption solving and reuse of solver state (Linux only for now).
-<<<<<<< HEAD
-- Generation of **certificates** of optimality and unsatisfiability that can be automatically verified
-  by [VeriPB](https://gitlab.com/MIAOresearch/software/VeriPB).
-=======
 - Generation of **certificates** of optimality and unsatisfiability that can be automatically verified by [VeriPB](https://gitlab.com/MIAOresearch/software/VeriPB).
 - Excellent **performance**, as showcased in [2024's PB competition](https://www.cril.univ-artois.fr/PB24/results/results.php?idev=108). 
 
->>>>>>> 2d9d5b19
 
 ## Python interface
 
 ### PyPI package
 
-The easiest way is to use Exact's Python interfaces is on an **x86_64** machine with **Windows** or **Linux**. In that
-case, install this precompiled [PyPi package](https://pypi.org/project/exact), e.g., by running `pip install exact`.
+The easiest way is to use Exact's Python interfaces is on an **x86_64** machine with **Windows** or **Linux**. In that case, install this precompiled [PyPi package](https://pypi.org/project/exact), e.g., by running `pip install exact`.
 
 ### Compile your own Python package
 
-To use the Exact Python interface with optimal binaries for your machine (and the option to include SoPlex in the
-binary), compile as a shared library and install it with your package manager.
-E.g., on Linux systems, running `pip install .` in Exact's root directory should do the trick. On Windows, uncomment the
-build options below `# FOR WINDOWS` and comment out those for `# FOR LINUX`.
+To use the Exact Python interface with optimal binaries for your machine (and the option to include SoPlex in the binary), compile as a shared library and install it with your package manager.
+E.g., on Linux systems, running `pip install .` in Exact's root directory should do the trick. On Windows, uncomment the build options below `# FOR WINDOWS` and comment out those for `# FOR LINUX`.
 Make sure to have the Boost libraries installed (see dependencies).
 
 ### Documentation
 
-The header file [`Exact.hpp`](https://gitlab.com/nonfiction-software/exact/-/blob/main/src/Exact.hpp) contains the C++
-methods exposed to Python via [Pybind11](https://pybind11.readthedocs.io) as well as their description.
+The header file [`Exact.hpp`](https://gitlab.com/nonfiction-software/exact/-/blob/main/src/Exact.hpp) contains the C++ methods exposed to Python via [Pybind11](https://pybind11.readthedocs.io) as well as their description. 
 This is probably the best place to start to learn about Exact's Python interface.
 
-Next, [`python_examples`](https://gitlab.com/nonfiction-software/exact/-/blob/main/python_examples) contains instructive
-examples.
-Of particular interest is the [
-`knapsack tutorial`](https://gitlab.com/nonfiction-software/exact/-/blob/main/python_examples/knapsack_tutorial), which
-is fully commented, starts simple, and ends with some of Exact's advanced features.
+Next, [`python_examples`](https://gitlab.com/nonfiction-software/exact/-/blob/main/python_examples) contains instructive examples.
+Of particular interest is the [`knapsack tutorial`](https://gitlab.com/nonfiction-software/exact/-/blob/main/python_examples/knapsack_tutorial), which is fully commented, starts simple, and ends with some of Exact's advanced features.
+
 
 ## Command line usage
 
-Exact takes as command line input an integer linear program and outputs a(n optimal) solution or reports that none
-exists.
+Exact takes as command line input an integer linear program and outputs a(n optimal) solution or reports that none exists.
 Either pipe the program
 
     cat test/instances/opb/opt/stein15.opb | build/Exact
@@ -72,9 +54,7 @@
 
 Use the flag `--help` to display a list of runtime parameters.
 
-Exact supports five input formats (described in more detail in [
-`InputFormats.md`](https://gitlab.com/nonfiction-software/exact/-/blob/main/InputFormats.md)):
-
+Exact supports five input formats (described in more detail in [`InputFormats.md`](https://gitlab.com/nonfiction-software/exact/-/blob/main/InputFormats.md)):
 - `.opb` pseudo-Boolean decision and optimization (equivalent to 0-1 integer linear programming)
 - `.wbo` weighted pseudo-Boolean optimization (0-1 integer linear programming with weighted soft constraints)
 - `.cnf` DIMACS Conjunctive Normal Form (CNF)
@@ -83,13 +63,11 @@
 - `.lp` Linear Program (LP) via the optional CoinUtils library
 
 Note that `.mps` and `.lp` allow rational variables, which are not supported by Exact.
-Additionally, these formats permit floating point values, which may lead
-to [tricky](https://gitlab.com/nonfiction-software/exact/-/issues/11) [issues](https://gitlab.com/nonfiction-software/exact/-/issues/12).
-Rewrite constraints with fractional values to integral ones by multiplying with the lowest common multiple of the
-denominators.
+Additionally, these formats permit floating point values, which may lead to [tricky](https://gitlab.com/nonfiction-software/exact/-/issues/11) [issues](https://gitlab.com/nonfiction-software/exact/-/issues/12).
+Rewrite constraints with fractional values to integral ones by multiplying with the lowest common multiple of the denominators. 
 
-By default, Exact decides on the format based on the filename extension, but this can be overridden with the `--format`
-option.
+By default, Exact decides on the format based on the filename extension, but this can be overridden with the `--format` option.
+
 
 ## Compilation from source
 
@@ -98,7 +76,7 @@
     cd build
     cmake .. -DCMAKE_BUILD_TYPE=Release
     make
-
+	
 Replace `make` by `cmake --build .` on Windows. For more builds, similar build directories can be created.
 
 For installing system-wide or to the `CMAKE_INSTALL_PREFIX` root, use `make install` (on Linux).
@@ -107,20 +85,18 @@
 
 - A recent C++20 compiler (GCC, Clang or MSVC should do)
 - [Boost](https://www.boost.org) library, minimal version 1.65.
-  On a Debian/Ubuntu system, install with `sudo apt install libboost-dev`. On Windows, follow the instructions
-  on [boost.org](https://www.boost.org/doc/libs/1_85_0/more/getting_started/windows.html)
+  On a Debian/Ubuntu system, install with `sudo apt install libboost-dev`. On Windows, follow the instructions on [boost.org](https://www.boost.org/doc/libs/1_85_0/more/getting_started/windows.html)
 - Optionally: [CoinUtils](https://github.com/coin-or/CoinUtils) library to parse MPS and LP file formats.
   Use CMake option `-Dcoinutils=ON` after [installing the library](https://github.com/coin-or/CoinUtils#binaries).
 - Optionally: [SoPlex](https://soplex.zib.de) LP solver (see below).
 
+
 ## SoPlex (on Linux)
 
 Exact supports an integration with the LP solver [SoPlex](https://soplex.zib.de) to improve its search routine.
-For this, checkout SoPlex from its [git repository](https://github.com/scipopt/soplex) as a submodule, compile it in
-some separate directory, and configure the right CMake options when compiling Exact.
+For this, checkout SoPlex from its [git repository](https://github.com/scipopt/soplex) as a submodule, compile it in some separate directory, and configure the right CMake options when compiling Exact.
 
 By default, the following commands in Exact's root directory should work with a freshly checked out repository:
-
 ```
     git submodule init
     git submodule update
@@ -134,41 +110,34 @@
     cmake .. -DCMAKE_BUILD_TYPE="Release" -Dsoplex="ON"
     make -j 8
 ```
+The CMake options `soplex_src` and `soplex_build` allow to look for SoPlex in a different location.
 
-The CMake options `soplex_src` and `soplex_build` allow to look for SoPlex in a different location.
 
 ## License
 
-Exact is licensed under the [AGPLv3](https://www.gnu.org/licenses/agpl-3.0.en.html). If this would hinder your intended
-usage, please contact @JoD.
+Exact is licensed under the [AGPLv3](https://www.gnu.org/licenses/agpl-3.0.en.html). If this would hinder your intended usage, please contact @JoD.
+
 
 ## Benchmarks
 
-The current set of benchmarks which is used to assess performance is
-available [here](https://gitlab.com/nonfiction-software/exact-benchmarks).
+The current set of benchmarks which is used to assess performance is available [here](https://gitlab.com/nonfiction-software/exact-benchmarks).
+
 
 ## Citations
 
-If you use Exact, please **star and cite this repository** and cite the RoundingSat origin paper (which focuses on
-cutting planes conflict analysis):  
+If you use Exact, please **star and cite this repository** and cite the RoundingSat origin paper (which focuses on cutting planes conflict analysis):  
 **[EN18]** J. Elffers, J. Nordström. Divide and Conquer: Towards Faster Pseudo-Boolean Solving. *IJCAI 2018*
 
 Please cite any of the following papers if they are relevant.
 
 Integration with SoPlex:  
-**[DGN20]** J. Devriendt, A. Gleixner, J. Nordström. Learn to Relax: Integrating 0-1 Integer Linear Programming with
-Pseudo-Boolean Conflict-Driven Search. *CPAIOR 2020 / Constraints journal*
+**[DGN20]** J. Devriendt, A. Gleixner, J. Nordström. Learn to Relax: Integrating 0-1 Integer Linear Programming with Pseudo-Boolean Conflict-Driven Search. *CPAIOR 2020 / Constraints journal*
 
 Watched propagation:  
 **[D20]** J. Devriendt. Watched Propagation for 0-1 Integer Linear Constraints. *CP 2020*
 
 Core-guided optimization:  
-<<<<<<< HEAD
-**[DGDNS21]** J. Devriendt, S. Gocht, E. Demirović, J. Nordström, P. J. Stuckey. Cutting to the Core of Pseudo-Boolean
-Optimization: Combining Core-Guided Search with Cutting Planes Reasoning. *AAAI 2021*
-=======
 **[DGDNS21]** J. Devriendt, S. Gocht, E. Demirović, J. Nordström, P. J. Stuckey. Cutting to the Core of Pseudo-Boolean Optimization: Combining Core-Guided Search with Cutting Planes Reasoning. *AAAI 2021*
 
 ## Industrial use cases
-After considering Gurobi and OR-tools to extract minimal unsatisfiable subsets for a workforce allocation problem, [a big European airplane manufacturer decided Exact was the way to go!](https://freuder.wordpress.com/wp-content/uploads/2024/08/trustworthy_allocation_pthg24.pdf) ([mirror](https://gitlab.com/nonfiction-software/exact/-/blob/main/industrial_use_cases/trustworthy_allocation_pthg24.pdf))
->>>>>>> 2d9d5b19
+After considering Gurobi and OR-tools to extract minimal unsatisfiable subsets for a workforce allocation problem, [a big European airplane manufacturer decided Exact was the way to go!](https://freuder.wordpress.com/wp-content/uploads/2024/08/trustworthy_allocation_pthg24.pdf) ([mirror](https://gitlab.com/nonfiction-software/exact/-/blob/main/industrial_use_cases/trustworthy_allocation_pthg24.pdf))