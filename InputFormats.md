--- conflicted
+++ resolved
@@ -104,8 +104,4 @@
 
 ### WCNF format
 
-<<<<<<< HEAD
-An extension of the CNF format to allow for soft (weighted) clauses. See the [description](https://maxsat-evaluations.github.io/2018/rules.html#input) for the MaxSAT competition.
-=======
-An extension of the CNF format to allow for soft (weighted) clauses. See the [WCNF description](https://maxsat-evaluations.github.io/2018/rules.html#input) for the MaxSAT competition.
->>>>>>> 95a5f8ad
+An extension of the CNF format to allow for soft (weighted) clauses. See the [WCNF description](https://maxsat-evaluations.github.io/2018/rules.html#input) for the MaxSAT competition.